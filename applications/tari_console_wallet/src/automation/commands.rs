--- conflicted
+++ resolved
@@ -32,10 +32,7 @@
 use digest::Digest;
 use futures::FutureExt;
 use log::*;
-<<<<<<< HEAD
-=======
 use sha2::Sha256;
->>>>>>> 5b0c7c94
 use strum_macros::{Display, EnumIter, EnumString};
 use tari_common::GlobalConfig;
 use tari_common_types::{emoji::EmojiId, transaction::TxId, types::PublicKey};
@@ -45,14 +42,6 @@
     types::CommsPublicKey,
 };
 use tari_comms_dht::{envelope::NodeDestination, DhtDiscoveryRequester};
-<<<<<<< HEAD
-use tari_core::transactions::{
-    tari_amount::{uT, MicroTari, Tari},
-    transaction::UnblindedOutput,
-};
-use tari_crypto::{keys::PublicKey as PublicKeyTrait, ristretto::pedersen::PedersenCommitmentFactory};
-use tari_utilities::hex::Hex;
-=======
 use tari_core::{
     tari_utilities::hex::Hex,
     transactions::{
@@ -64,7 +53,8 @@
     ristretto::pedersen::PedersenCommitmentFactory,
     tari_utilities::{ByteArray, Hashable},
 };
->>>>>>> 5b0c7c94
+use tari_crypto::{keys::PublicKey as PublicKeyTrait, ristretto::pedersen::PedersenCommitmentFactory};
+use tari_utilities::hex::Hex;
 use tari_wallet::{
     output_manager_service::handle::OutputManagerHandle,
     transaction_service::handle::{TransactionEvent, TransactionServiceHandle},
@@ -100,15 +90,12 @@
     SetBaseNode,
     SetCustomBaseNode,
     ClearCustomBaseNode,
-<<<<<<< HEAD
+    InitShaAtomicSwap,
+    FinaliseShaAtomicSwap,
+    ClaimShaAtomicSwapRefund,
     RegisterAsset,
     MintTokens,
     CreateInitialCheckpoint,
-=======
-    InitShaAtomicSwap,
-    FinaliseShaAtomicSwap,
-    ClaimShaAtomicSwapRefund,
->>>>>>> 5b0c7c94
 }
 
 #[derive(Debug, EnumString, PartialEq, Clone)]
@@ -785,7 +772,27 @@
                     .await?;
                 println!("Custom base node peer cleared from wallet database.");
             },
-<<<<<<< HEAD
+            InitShaAtomicSwap => {
+                let (tx_id, pre_image, output) =
+                    init_sha_atomic_swap(transaction_service.clone(), parsed.clone().args).await?;
+                debug!(target: LOG_TARGET, "tari HTLC tx_id {}", tx_id);
+                let hash: [u8; 32] = Sha256::digest(pre_image.as_bytes()).into();
+                println!("pre_image hex: {}", pre_image.to_hex());
+                println!("pre_image hash: {}", hash.to_hex());
+                println!("Output hash: {}", output.hash().to_hex());
+                tx_ids.push(tx_id);
+            },
+            FinaliseShaAtomicSwap => {
+                let tx_id =
+                    finalise_sha_atomic_swap(output_service.clone(), transaction_service.clone(), parsed.args).await?;
+                debug!(target: LOG_TARGET, "claiming tari HTLC tx_id {}", tx_id);
+                tx_ids.push(tx_id);
+            },
+            ClaimShaAtomicSwapRefund => {
+                let tx_id = claim_htlc_refund(output_service.clone(), transaction_service.clone(), parsed.args).await?;
+                debug!(target: LOG_TARGET, "claiming tari HTLC tx_id {}", tx_id);
+                tx_ids.push(tx_id);
+            },
             RegisterAsset => {
                 println!("Registering asset.");
                 let name = parsed.args[0].to_string();
@@ -879,28 +886,6 @@
                         "test initial asset checkpoint transaction".to_string(),
                     )
                     .await?;
-=======
-            InitShaAtomicSwap => {
-                let (tx_id, pre_image, output) =
-                    init_sha_atomic_swap(transaction_service.clone(), parsed.clone().args).await?;
-                debug!(target: LOG_TARGET, "tari HTLC tx_id {}", tx_id);
-                let hash: [u8; 32] = Sha256::digest(pre_image.as_bytes()).into();
-                println!("pre_image hex: {}", pre_image.to_hex());
-                println!("pre_image hash: {}", hash.to_hex());
-                println!("Output hash: {}", output.hash().to_hex());
-                tx_ids.push(tx_id);
-            },
-            FinaliseShaAtomicSwap => {
-                let tx_id =
-                    finalise_sha_atomic_swap(output_service.clone(), transaction_service.clone(), parsed.args).await?;
-                debug!(target: LOG_TARGET, "claiming tari HTLC tx_id {}", tx_id);
-                tx_ids.push(tx_id);
-            },
-            ClaimShaAtomicSwapRefund => {
-                let tx_id = claim_htlc_refund(output_service.clone(), transaction_service.clone(), parsed.args).await?;
-                debug!(target: LOG_TARGET, "claiming tari HTLC tx_id {}", tx_id);
-                tx_ids.push(tx_id);
->>>>>>> 5b0c7c94
             },
         }
     }
