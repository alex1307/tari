[package]
name = "tari_app_utilities"
<<<<<<< HEAD
version = "0.8.10"
authors = ["The Tari Development Community"]
=======
version = "0.8.11"
authors = ["Philip Robinson <simian@tari.com>"]
>>>>>>> e64b1ffc
edition = "2018"

[dependencies]
tari_comms = { path = "../../comms"}
tari_crypto = { git = "ssh://git@github.com/tari-project/tari-crypto.git", branch = "main" }
tari_common = { path = "../../common" }
tari_p2p = { path = "../../base_layer/p2p" }
tari_wallet = { path = "../../base_layer/wallet" }

config = { version = "0.9.3" }
futures = { version = "^0.3.1", default-features = false, features = ["alloc"]}
qrcode = { version = "0.12" }
dirs-next = "1.0.2"
serde_json = "1.0"
log = { version = "0.4.8", features = ["std"] }
rand = "0.7.2"
tokio = { version="0.2.10", features = ["signal"] }
structopt = { version = "0.3.13", default_features = false }
strum = "^0.19"
strum_macros = "^0.19"
thiserror = "^1.0.20"
tonic = "0.2"

[dependencies.tari_core]
path = "../../base_layer/core"
version = "^0.8"
default-features = false
features = ["transactions"]

[build-dependencies]
tari_common = {  path = "../../common", features = ["build"] }<|MERGE_RESOLUTION|>--- conflicted
+++ resolved
@@ -1,12 +1,7 @@
 [package]
 name = "tari_app_utilities"
-<<<<<<< HEAD
-version = "0.8.10"
+version = "0.8.11"
 authors = ["The Tari Development Community"]
-=======
-version = "0.8.11"
-authors = ["Philip Robinson <simian@tari.com>"]
->>>>>>> e64b1ffc
 edition = "2018"
 
 [dependencies]
