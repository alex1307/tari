--- conflicted
+++ resolved
@@ -35,11 +35,7 @@
     task::{Context, Poll},
 };
 
-<<<<<<< HEAD
-use futures::future::FusedFuture;
-=======
 use futures::{future, future::FusedFuture};
->>>>>>> 5b0c7c94
 
 use crate::oneshot_trigger::OneshotSignal;
 
