[package]
name = "tari_p2p"
<<<<<<< HEAD
version = "0.8.9"
=======
version = "0.8.10"
>>>>>>> f27cc244
authors = ["The Tari Development community"]
description = "Tari base layer-specific peer-to-peer communication features"
repository = "https://github.com/tari-project/tari"
homepage = "https://tari.com"
readme = "README.md"
license = "BSD-3-Clause"
edition = "2018"

[dependencies]
tari_comms = { version = "^0.8", path = "../../comms"}
tari_comms_dht = { version = "^0.8", path = "../../comms/dht"}
tari_common = { version= "^0.8", path = "../../common" }
tari_crypto = { git = "ssh://git@github.com/tari-project/tari-crypto.git", branch = "main" }
tari_service_framework = { version = "^0.8", path = "../service_framework"}
tari_shutdown = { version = "^0.8", path="../../infrastructure/shutdown" }
tari_storage = { version = "^0.8", path = "../../infrastructure/storage"}
tari_utilities = "^0.3"

anyhow = "1.0.32"
bytes = "0.4.12"
chrono = {version = "0.4.6", features = ["serde"]}
futures = {version = "^0.3.1"}
fs2 = "0.3.0"
lmdb-zero = "0.4.4"
log = "0.4.6"
prost = "0.6.1"
rand = "0.7.2"
serde = "1.0.90"
serde_derive = "1.0.90"
thiserror = "1.0.20"
tokio = {version="0.2.10", features=["blocking"]}
tower = "0.3.0-alpha.2"
tower-service = { version="0.3.0-alpha.2" }
trust-dns-client = {version="0.19.5", features=["dns-over-rustls"]}

[dev-dependencies]
tari_test_utils = { version = "^0.8", path="../../infrastructure/test_utils" }

clap = "2.33.0"
env_logger = "0.6.2"
futures-test = { version = "0.3.0-alpha.19", package = "futures-test-preview" }
futures-timer = "0.3.0"
lazy_static = "1.3.0"
stream-cancel = "0.4.4"
tempfile = "3.1.0"
tokio-macros = "0.2.4"

[dev-dependencies.log4rs]
version = "^0.8"
features = ["console_appender", "file_appender", "file", "yaml_format"]
default-features = false

[build-dependencies]
tari_common = { version = "^0.8", path="../../common"}

[features]
test-mocks = []
avx2 = ["tari_crypto/avx2"]<|MERGE_RESOLUTION|>--- conflicted
+++ resolved
@@ -1,10 +1,6 @@
 [package]
 name = "tari_p2p"
-<<<<<<< HEAD
-version = "0.8.9"
-=======
 version = "0.8.10"
->>>>>>> f27cc244
 authors = ["The Tari Development community"]
 description = "Tari base layer-specific peer-to-peer communication features"
 repository = "https://github.com/tari-project/tari"
