// Copyright 2021. The Tari Project
//
// Redistribution and use in source and binary forms, with or without modification, are permitted provided that the
// following conditions are met:
//
// 1. Redistributions of source code must retain the above copyright notice, this list of conditions and the following
// disclaimer.
//
// 2. Redistributions in binary form must reproduce the above copyright notice, this list of conditions and the
// following disclaimer in the documentation and/or other materials provided with the distribution.
//
// 3. Neither the name of the copyright holder nor the names of its contributors may be used to endorse or promote
// products derived from this software without specific prior written permission.
//
// THIS SOFTWARE IS PROVIDED BY THE COPYRIGHT HOLDERS AND CONTRIBUTORS "AS IS" AND ANY EXPRESS OR IMPLIED WARRANTIES,
// INCLUDING, BUT NOT LIMITED TO, THE IMPLIED WARRANTIES OF MERCHANTABILITY AND FITNESS FOR A PARTICULAR PURPOSE ARE
// DISCLAIMED. IN NO EVENT SHALL THE COPYRIGHT HOLDER OR CONTRIBUTORS BE LIABLE FOR ANY DIRECT, INDIRECT, INCIDENTAL,
// SPECIAL, EXEMPLARY, OR CONSEQUENTIAL DAMAGES (INCLUDING, BUT NOT LIMITED TO, PROCUREMENT OF SUBSTITUTE GOODS OR
// SERVICES; LOSS OF USE, DATA, OR PROFITS; OR BUSINESS INTERRUPTION) HOWEVER CAUSED AND ON ANY THEORY OF LIABILITY,
// WHETHER IN CONTRACT, STRICT LIABILITY, OR TORT (INCLUDING NEGLIGENCE OR OTHERWISE) ARISING IN ANY WAY OUT OF THE
// USE OF THIS SOFTWARE, EVEN IF ADVISED OF THE POSSIBILITY OF SUCH DAMAGE.

<<<<<<< HEAD
use std::mem::size_of;
=======
use std::{convert::TryFrom, mem::size_of};
>>>>>>> 5b0c7c94

use argon2::{password_hash::SaltString, Argon2, PasswordHasher};
use arrayvec::ArrayVec;
use blake2::{digest::VariableOutput, VarBlake2b};
use chacha20::{
    cipher::{NewCipher, StreamCipher},
    ChaCha20,
    Key,
    Nonce,
};
use crc32fast::Hasher as CrcHasher;
use digest::Update;
use rand::{rngs::OsRng, RngCore};
<<<<<<< HEAD
use serde::{Deserialize, Serialize};
=======
>>>>>>> 5b0c7c94
use tari_crypto::tari_utilities::ByteArray;

use crate::{
    error::KeyManagerError,
    mnemonic::{from_bytes, to_bytes, to_bytes_with_language, Mnemonic, MnemonicLanguage},
};

const CIPHER_SEED_VERSION: u8 = 0u8;
pub const DEFAULT_CIPHER_SEED_PASSPHRASE: &str = "TARI_CIPHER_SEED";
pub const CIPHER_SEED_ENTROPY_BYTES: usize = 16;
pub const CIPHER_SEED_SALT_BYTES: usize = 5;
pub const CIPHER_SEED_MAC_BYTES: usize = 5;

/// This is an implementation of a Cipher Seed based on the `aezeed` encoding scheme (https://github.com/lightningnetwork/lnd/tree/master/aezeed)
/// The goal of the scheme is produce a wallet seed that is versioned, contains the birthday of the wallet, starting
/// entropy of the wallet to seed key generation, can be enciphered with a passphrase and has a checksum.
/// The `aezeed` scheme uses a new AEZ AEAD scheme which allows for enciphering arbitrary length texts and choosing
/// custom MAC sizes. AEZ is unfortunately not available in the RustCrypto implementations yet so we use a similar AEAD
/// scheme using the primitives available in RustCrypto.
/// Our scheme must be able to be represented with the 24 word seed phrase using the BIP-39 word lists. The world lists
/// contain 2048 words which are 11 bits of information giving us a total of 33 bytes to work with for the final
/// encoding.
/// In our scheme we will have the following data:
/// version     1 byte
/// birthday    2 bytes     Days since Unix Epoch
/// entropy     16 bytes
/// MAC         5 bytes     Hash(birthday||entropy||version||salt||passphrase)
/// salt        5 bytes
/// checksum    4 bytes
///
/// In its enciphered form we will use the MAC-the-Encrypt pattern of AE so that the birthday and entropy will be
/// encrypted. The version and salt are associated data that are included in the MAC but not encrypted.
/// The enciphered data will look as follows:
/// version     1 byte
/// ciphertext  23 bytes
/// salt        5 bytes
/// checksum    4 bytes
///
/// The final 33 byte enciphered data is what will be encoded using the Mnemonic Word lists to create a 24 word seed
/// phrase.
///
/// The checksum allows us to confirm that a given seed phrase decodes into an intact enciphered CipherSeed.
/// The MAC allows us to confirm that a given passphrase correctly decrypts the CipherSeed and that the version and salt
/// are not tampered with. If no passphrase is provided a default string will be used
///
/// The Birthday is included to enable more efficient recoveries. Knowing the birthday of the seed phrase means we only
/// have to scan the blocks in the chain since that day for full recovery, rather than scanning the entire blockchain.

#[derive(Clone, Debug, PartialEq, Serialize, Deserialize)]
pub struct CipherSeed {
    version: u8,
    birthday: u16,
    entropy: [u8; CIPHER_SEED_ENTROPY_BYTES],
    salt: [u8; CIPHER_SEED_SALT_BYTES],
}

impl CipherSeed {
    #[cfg(not(feature = "js"))]
    pub fn new() -> Self {
        const SECONDS_PER_DAY: u64 = 24 * 60 * 60;
        let days = chrono::Utc::now().timestamp() as u64 / SECONDS_PER_DAY;
        let birthday = u16::try_from(days).unwrap_or(0u16);
        CipherSeed::new_with_birthday(birthday)
    }

    #[cfg(feature = "js")]
    pub fn new() -> Self {
        const MILLISECONDS_PER_DAY: u64 = 24 * 60 * 60 * 1000;
        let millis = js_sys::Date::now() as u64;
        let days = millis / MILLISECONDS_PER_DAY;
        let birthday = u16::try_from(days).unwrap_or(0u16);
        CipherSeed::new_with_birthday(birthday)
    }

    fn new_with_birthday(birthday: u16) -> Self {
        let mut entropy = [0u8; CIPHER_SEED_ENTROPY_BYTES];
        OsRng.fill_bytes(&mut entropy);
        let mut salt = [0u8; CIPHER_SEED_SALT_BYTES];
        OsRng.fill_bytes(&mut salt);

        Self {
            version: CIPHER_SEED_VERSION,
            birthday,
            entropy,
            salt,
        }
    }

    pub fn encipher(&self, passphrase: Option<String>) -> Result<Vec<u8>, KeyManagerError> {
        let mut plaintext = self.birthday.to_le_bytes().to_vec();
        plaintext.append(&mut self.entropy().clone().to_vec());

        let passphrase = passphrase.unwrap_or_else(|| DEFAULT_CIPHER_SEED_PASSPHRASE.to_string());

        // Construct HMAC and include the version and salt as Associated Data
        let blake2_mac_hasher: VarBlake2b =
            VarBlake2b::new(CIPHER_SEED_MAC_BYTES).expect("Should be able to create blake2 hasher");
        let mut hmac = [0u8; CIPHER_SEED_MAC_BYTES];
        blake2_mac_hasher
            .chain(plaintext.clone())
            .chain([CIPHER_SEED_VERSION])
            .chain(self.salt)
            .chain(passphrase.as_bytes())
            .finalize_variable(|res| hmac.copy_from_slice(res));

        plaintext.append(&mut hmac.to_vec());

        Self::apply_stream_cipher(&mut plaintext, &passphrase, &self.salt)?;

        let mut final_seed = vec![CIPHER_SEED_VERSION];
        final_seed.append(&mut plaintext.to_vec());
        final_seed.append(&mut self.salt.to_vec());

        let mut crc_hasher = CrcHasher::new();
        crc_hasher.update(final_seed.as_slice());
        let checksum = crc_hasher.finalize();
        final_seed.append(&mut checksum.to_le_bytes().to_vec());
        Ok(final_seed)
    }

    pub fn from_enciphered_bytes(enciphered_bytes: &[u8], passphrase: Option<String>) -> Result<Self, KeyManagerError> {
        // 1 byte Version || 2 byte Birthday || 16 byte Entropy || 5 byte MAC || 5 byte salt || 4 byte CRC32
        if enciphered_bytes.len() != 7 + CIPHER_SEED_ENTROPY_BYTES + CIPHER_SEED_SALT_BYTES + CIPHER_SEED_MAC_BYTES {
            return Err(KeyManagerError::InvalidData);
        }

        if enciphered_bytes[0] != CIPHER_SEED_VERSION {
            return Err(KeyManagerError::VersionMismatch);
        }

        let passphrase = passphrase.unwrap_or_else(|| DEFAULT_CIPHER_SEED_PASSPHRASE.to_string());

        let mut body = enciphered_bytes.to_owned();
        // extract 32 bit checksum
        let checksum_vec = body.split_off(body.len() - 4);

        let mut crc_hasher = CrcHasher::new();
        crc_hasher.update(body.as_slice());

        let calculated_checksum = crc_hasher.finalize();

        let mut checksum_bytes: [u8; 4] = [0u8; 4];
        checksum_bytes.copy_from_slice(&checksum_vec[..4]);
        let checksum = u32::from_le_bytes(checksum_bytes);

        if calculated_checksum != checksum {
            return Err(KeyManagerError::CrcError);
        }

        let salt = body.split_off(body.len() - CIPHER_SEED_SALT_BYTES);
        let mut enciphered_seed = body.split_off(1);
        let received_version = body[0];

        Self::apply_stream_cipher(&mut enciphered_seed, &passphrase, salt.as_slice())?;

        let decrypted_hmac = enciphered_seed.split_off(enciphered_seed.len() - CIPHER_SEED_MAC_BYTES);

        let decrypted_entropy_vec: ArrayVec<_, CIPHER_SEED_ENTROPY_BYTES> =
            enciphered_seed.split_off(2).into_iter().collect();
        let decrypted_entropy = decrypted_entropy_vec
            .into_inner()
            .map_err(|_| KeyManagerError::InvalidData)?;

        let mut birthday_bytes: [u8; 2] = [0u8; 2];
        birthday_bytes.copy_from_slice(&enciphered_seed);
        let decrypted_birthday = u16::from_le_bytes(birthday_bytes);

        let blake2_mac_hasher: VarBlake2b =
            VarBlake2b::new(CIPHER_SEED_MAC_BYTES).expect("Should be able to create blake2 hasher");
        let mut hmac = [0u8; CIPHER_SEED_MAC_BYTES];
        blake2_mac_hasher
            .chain(&birthday_bytes)
            .chain(&decrypted_entropy)
            .chain([CIPHER_SEED_VERSION])
            .chain(salt.as_slice())
            .chain(passphrase.as_bytes())
            .finalize_variable(|res| hmac.copy_from_slice(res));

        if decrypted_hmac != hmac.to_vec() {
            return Err(KeyManagerError::DecryptionFailed);
        }

        let salt_vec: ArrayVec<_, CIPHER_SEED_SALT_BYTES> = salt.into_iter().collect();
        let salt_bytes = salt_vec.into_inner().map_err(|_| KeyManagerError::InvalidData)?;

        Ok(Self {
            version: received_version,
            birthday: decrypted_birthday,
            entropy: decrypted_entropy,
            salt: salt_bytes,
        })
    }

    fn apply_stream_cipher(data: &mut Vec<u8>, passphrase: &str, salt: &[u8]) -> Result<(), KeyManagerError> {
        let argon2 = Argon2::default();
        let blake2_nonce_hasher: VarBlake2b =
            VarBlake2b::new(size_of::<Nonce>()).expect("Should be able to create blake2 hasher");

        let mut encryption_nonce = [0u8; size_of::<Nonce>()];
        blake2_nonce_hasher
            .chain(salt)
            .finalize_variable(|res| encryption_nonce.copy_from_slice(res));
        let nonce_ga = Nonce::from_slice(&encryption_nonce);

        // Create salt string stretched to the chacha nonce size, we only have space for 5 bytes of salt in the seed but
        // will use key stretching to produce a longer nonce for the passphrase hash and the encryption nonce.
        let salt_b64 = SaltString::b64_encode(&encryption_nonce)?;

        let derived_encryption_key = argon2
            .hash_password_simple(passphrase.as_bytes(), salt_b64.as_str())?
            .hash
            .ok_or_else(|| KeyManagerError::CryptographicError("Problem generating encryption key hash".to_string()))?;
        let key = Key::from_slice(derived_encryption_key.as_bytes());
        let mut cipher = ChaCha20::new(key, nonce_ga);
        cipher.apply_keystream(data.as_mut_slice());

        Ok(())
    }

    pub fn entropy(&self) -> [u8; CIPHER_SEED_ENTROPY_BYTES] {
        self.entropy
    }

    pub fn birthday(&self) -> u16 {
        self.birthday
    }
}

impl Drop for CipherSeed {
    fn drop(&mut self) {
        use clear_on_drop::clear::Clear;
        Clear::clear(&mut self.entropy);
    }
}

impl Default for CipherSeed {
    fn default() -> Self {
        Self::new()
    }
}

impl Mnemonic<CipherSeed> for CipherSeed {
    /// Generates a CipherSeed that represent the provided mnemonic sequence of words, the language of the mnemonic
    /// sequence is autodetected
    fn from_mnemonic(mnemonic_seq: &[String], passphrase: Option<String>) -> Result<CipherSeed, KeyManagerError> {
        let bytes = to_bytes(mnemonic_seq)?;
        CipherSeed::from_enciphered_bytes(&bytes, passphrase)
    }

    /// Generates a SecretKey that represent the provided mnemonic sequence of words using the specified language
    fn from_mnemonic_with_language(
        mnemonic_seq: &[String],
        language: &MnemonicLanguage,
        passphrase: Option<String>,
    ) -> Result<CipherSeed, KeyManagerError> {
        let bytes = to_bytes_with_language(mnemonic_seq, language)?;
        CipherSeed::from_enciphered_bytes(&bytes, passphrase)
    }

    /// Generates a mnemonic sequence of words from the provided secret key
    fn to_mnemonic(
        &self,
        language: &MnemonicLanguage,
        passphrase: Option<String>,
    ) -> Result<Vec<String>, KeyManagerError> {
        Ok(from_bytes(self.encipher(passphrase)?, language)?)
    }
}

#[cfg(test)]
mod test {
    use crate::{
        cipher_seed::CipherSeed,
        error::KeyManagerError,
        mnemonic::{Mnemonic, MnemonicLanguage},
    };

    #[test]
    fn test_cipher_seed_generation_and_deciphering() {
        let seed = CipherSeed::new();

        let mut enciphered_seed = seed.encipher(Some("Passphrase".to_string())).unwrap();

        let deciphered_seed =
            CipherSeed::from_enciphered_bytes(&enciphered_seed, Some("Passphrase".to_string())).unwrap();
        assert_eq!(seed, deciphered_seed);

        match CipherSeed::from_enciphered_bytes(&enciphered_seed, Some("WrongPassphrase".to_string())) {
            Err(KeyManagerError::DecryptionFailed) => (),
            _ => panic!("Version should not match"),
        }

        enciphered_seed[0] = 1;

        match CipherSeed::from_enciphered_bytes(&enciphered_seed, Some("Passphrase".to_string())) {
            Err(KeyManagerError::VersionMismatch) => (),
            _ => panic!("Version should not match"),
        }

        enciphered_seed[0] = 0;
        // Prevent the 1 our 256 chances that it was already a zero
        if enciphered_seed[1] == 0 {
            enciphered_seed[1] = 1;
        } else {
            enciphered_seed[1] = 0;
        }
        match CipherSeed::from_enciphered_bytes(&enciphered_seed, Some("Passphrase".to_string())) {
            Err(KeyManagerError::CrcError) => (),
            _ => panic!("Crc should not match"),
        }
    }

    #[test]
    fn test_cipher_seed_to_mnemonic_and_from_mnemonic() {
        // Valid Mnemonic sequence
        let seed = CipherSeed::new();
        match seed.to_mnemonic(&MnemonicLanguage::Japanese, None) {
            Ok(mnemonic_seq) => {
                match CipherSeed::from_mnemonic(&mnemonic_seq, None) {
                    Ok(mnemonic_seed) => assert_eq!(seed, mnemonic_seed),
                    Err(e) => panic!("Couldn't create CipherSeed from Mnemonic: {}", e),
                }
                // Language known
                match CipherSeed::from_mnemonic_with_language(&mnemonic_seq, &MnemonicLanguage::Japanese, None) {
                    Ok(mnemonic_seed) => assert_eq!(seed, mnemonic_seed),
                    Err(_e) => panic!("Couldn't create CipherSeed from Mnemonic with Language"),
                }
            },
            Err(_e) => panic!("Couldn't convert CipherSeed to Mnemonic"),
        }
        // Invalid Mnemonic sequence
        let mnemonic_seq = vec![
            "stay", "what", "minor", "stay", "olive", "clip", "buyer", "know", "report", "obey", "pen", "door", "type",
            "cover", "vote", "federal", "husband", "cave", "alone", "dynamic", "reopen", "visa", "young", "gas",
        ]
        .iter()
        .map(|x| x.to_string())
        .collect::<Vec<String>>();
        // Language not known
        match CipherSeed::from_mnemonic(&mnemonic_seq, None) {
            Ok(_k) => panic!(),
            Err(_e) => {},
        }
        // Language known
        match CipherSeed::from_mnemonic_with_language(&mnemonic_seq, &MnemonicLanguage::Japanese, None) {
            Ok(_k) => panic!(),
            Err(_e) => {},
        }
    }

    #[test]
    fn cipher_seed_to_and_from_mnemonic_with_passphrase() {
        let seed = CipherSeed::new();
        match seed.to_mnemonic(&MnemonicLanguage::Spanish, Some("Passphrase".to_string())) {
            Ok(mnemonic_seq) => match CipherSeed::from_mnemonic(&mnemonic_seq, Some("Passphrase".to_string())) {
                Ok(mnemonic_seed) => assert_eq!(seed, mnemonic_seed),
                Err(e) => panic!("Couldn't create CipherSeed from Mnemonic: {}", e),
            },
            Err(_e) => panic!("Couldn't convert CipherSeed to Mnemonic"),
        }

        match seed.to_mnemonic(&MnemonicLanguage::Spanish, Some("Passphrase".to_string())) {
            Ok(mnemonic_seq) => {
                if CipherSeed::from_mnemonic(&mnemonic_seq, Some("WrongPassphrase".to_string())).is_ok() {
                    panic!("Should not be able to derive seed with wrong passphrase");
                }
            },
            Err(_e) => panic!("Couldn't convert CipherSeed to Mnemonic"),
        }
    }
}<|MERGE_RESOLUTION|>--- conflicted
+++ resolved
@@ -20,11 +20,7 @@
 // WHETHER IN CONTRACT, STRICT LIABILITY, OR TORT (INCLUDING NEGLIGENCE OR OTHERWISE) ARISING IN ANY WAY OUT OF THE
 // USE OF THIS SOFTWARE, EVEN IF ADVISED OF THE POSSIBILITY OF SUCH DAMAGE.
 
-<<<<<<< HEAD
-use std::mem::size_of;
-=======
 use std::{convert::TryFrom, mem::size_of};
->>>>>>> 5b0c7c94
 
 use argon2::{password_hash::SaltString, Argon2, PasswordHasher};
 use arrayvec::ArrayVec;
@@ -38,10 +34,6 @@
 use crc32fast::Hasher as CrcHasher;
 use digest::Update;
 use rand::{rngs::OsRng, RngCore};
-<<<<<<< HEAD
-use serde::{Deserialize, Serialize};
-=======
->>>>>>> 5b0c7c94
 use tari_crypto::tari_utilities::ByteArray;
 
 use crate::{
