--- conflicted
+++ resolved
@@ -25,11 +25,6 @@
     iter::{FromIterator, Iterator},
 };
 
-<<<<<<< HEAD
-use tari_utilities::convert::try_convert_all;
-
-=======
->>>>>>> 5b0c7c94
 pub use crate::proto::base_node::base_node_service_response::Response as ProtoNodeCommsResponse;
 use crate::{
     base_node::comms_interface as ci,
@@ -45,10 +40,7 @@
         },
         core as core_proto_types,
     },
-<<<<<<< HEAD
-=======
     tari_utilities::convert::try_convert_all,
->>>>>>> 5b0c7c94
 };
 
 impl TryInto<ci::NodeCommsResponse> for ProtoNodeCommsResponse {
