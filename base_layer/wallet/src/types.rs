--- conflicted
+++ resolved
@@ -35,36 +35,4 @@
 pub type KeyDigest = Blake256;
 
 /// Specify the Hash function used when constructing challenges during transaction building
-<<<<<<< HEAD
-pub type HashDigest = Blake256;
-
-#[derive(Debug)]
-pub enum ValidationRetryStrategy {
-    Limited(u8),
-    UntilSuccess,
-}
-
-pub(crate) trait PersistentKeyManager {
-    fn create_and_store_new(&mut self) -> Result<PublicKey, WalletError>;
-}
-
-pub(crate) struct MockPersistentKeyManager {
-    key_manager: KeyManager<PrivateKey, KeyDigest>,
-}
-
-impl MockPersistentKeyManager {
-    pub fn new() -> Self {
-        Self {
-            key_manager: KeyManager::new(&mut OsRng),
-        }
-    }
-}
-
-impl PersistentKeyManager for MockPersistentKeyManager {
-    fn create_and_store_new(&mut self) -> Result<PublicKey, WalletError> {
-        Ok(PublicKey::from_secret_key(&self.key_manager.next_key().unwrap().k))
-    }
-}
-=======
-pub type HashDigest = Blake256;
->>>>>>> 43b20334
+pub type HashDigest = Blake256;