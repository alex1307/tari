--- conflicted
+++ resolved
@@ -1145,11 +1145,7 @@
 
 #[derive(Debug, PartialEq)]
 pub struct InboundTransactionSenderInfo {
-<<<<<<< HEAD
-    pub(crate) tx_id: TxId,
-=======
     pub(crate) tx_id: u64,
->>>>>>> 48a54b06
     pub(crate) source_public_key: CommsPublicKey,
 }
 
@@ -1158,11 +1154,7 @@
 
     fn try_from(i: InboundTransactionSenderInfoSql) -> Result<Self, Self::Error> {
         Ok(Self {
-<<<<<<< HEAD
-            tx_id: TxId::from(i.tx_id as u64),
-=======
             tx_id: i.tx_id as u64,
->>>>>>> 48a54b06
             source_public_key: CommsPublicKey::from_bytes(&*i.source_public_key)
                 .map_err(TransactionStorageError::ByteArrayError)?,
         })
