--- conflicted
+++ resolved
@@ -31,12 +31,8 @@
 use digest::Digest;
 use futures::{pin_mut, stream::FuturesUnordered, Stream, StreamExt};
 use log::*;
-<<<<<<< HEAD
-use rand::rngs::OsRng;
-=======
 use rand::{rngs::OsRng, RngCore};
 use sha2::Sha256;
->>>>>>> 5b0c7c94
 use tari_common_types::{
     transaction::{TransactionDirection, TransactionStatus, TxId},
     types::{PrivateKey, PublicKey},
@@ -59,12 +55,8 @@
     },
 };
 use tari_crypto::{
-<<<<<<< HEAD
-    keys::{DiffieHellmanSharedSecret, SecretKey},
-=======
     inputs,
     keys::{DiffieHellmanSharedSecret, PublicKey as PKtrait},
->>>>>>> 5b0c7c94
     script,
     tari_utilities::ByteArray,
 };
@@ -79,11 +71,7 @@
 use crate::{
     base_node_service::handle::{BaseNodeEvent, BaseNodeServiceHandle},
     connectivity_service::WalletConnectivityInterface,
-<<<<<<< HEAD
-    output_manager_service::handle::OutputManagerHandle,
-=======
     output_manager_service::{handle::OutputManagerHandle, storage::models::SpendingPriority},
->>>>>>> 5b0c7c94
     storage::database::{WalletBackend, WalletDatabase},
     transaction_service::{
         config::TransactionServiceConfig,
@@ -94,10 +82,7 @@
             transaction_receive_protocol::{TransactionReceiveProtocol, TransactionReceiveProtocolStage},
             transaction_send_protocol::{TransactionSendProtocol, TransactionSendProtocolStage},
             transaction_validation_protocol::TransactionValidationProtocol,
-<<<<<<< HEAD
-=======
             TxRejection,
->>>>>>> 5b0c7c94
         },
         storage::{
             database::{TransactionBackend, TransactionDatabase},
@@ -108,19 +93,11 @@
             send_transaction_cancelled::send_transaction_cancelled_message,
             send_transaction_reply::send_transaction_reply,
         },
-<<<<<<< HEAD
-    },
-    types::HashDigest,
-    util::watch::Watch,
-    utxo_scanner_service::utxo_scanning::RECOVERY_KEY,
-    OperationId,
-=======
         utc::utc_duration_since,
     },
     types::HashDigest,
     util::watch::Watch,
     utxo_scanner_service::RECOVERY_KEY,
->>>>>>> 5b0c7c94
 };
 
 const LOG_TARGET: &str = "wallet::transaction_service::service";
@@ -654,13 +631,8 @@
                 .add_utxo_import_transaction(value, source_public_key, message, maturity)
                 .await
                 .map(TransactionServiceResponse::UtxoImported),
-<<<<<<< HEAD
-            TransactionServiceRequest::SubmitSelfSendTransaction(tx_id, tx, fee, amount, message) => self
-                .submit_self_send_transaction(transaction_broadcast_join_handles, tx_id, tx, fee, amount, message)
-=======
             TransactionServiceRequest::SubmitTransactionToSelf(tx_id, tx, fee, amount, message) => self
                 .submit_transaction_to_self(transaction_broadcast_join_handles, tx_id, tx, fee, amount, message)
->>>>>>> 5b0c7c94
                 .await
                 .map(|_| TransactionServiceResponse::TransactionSubmitted),
             TransactionServiceRequest::GenerateCoinbaseTransaction(reward, fees, block_height) => self
@@ -2050,11 +2022,7 @@
 
     /// Submit a completed coin split transaction to the Transaction Manager. This is different from
     /// `submit_transaction` in that it will expose less information about the completed transaction.
-<<<<<<< HEAD
-    pub async fn submit_self_send_transaction(
-=======
     pub async fn submit_transaction_to_self(
->>>>>>> 5b0c7c94
         &mut self,
         transaction_broadcast_join_handles: &mut FuturesUnordered<
             JoinHandle<Result<TxId, TransactionServiceProtocolError>>,
