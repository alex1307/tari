// Copyright 2019. The Tari Project
//
// Redistribution and use in source and binary forms, with or without modification, are permitted provided that the
// following conditions are met:
//
// 1. Redistributions of source code must retain the above copyright notice, this list of conditions and the following
// disclaimer.
//
// 2. Redistributions in binary form must reproduce the above copyright notice, this list of conditions and the
// following disclaimer in the documentation and/or other materials provided with the distribution.
//
// 3. Neither the name of the copyright holder nor the names of its contributors may be used to endorse or promote
// products derived from this software without specific prior written permission.
//
// THIS SOFTWARE IS PROVIDED BY THE COPYRIGHT HOLDERS AND CONTRIBUTORS "AS IS" AND ANY EXPRESS OR IMPLIED WARRANTIES,
// INCLUDING, BUT NOT LIMITED TO, THE IMPLIED WARRANTIES OF MERCHANTABILITY AND FITNESS FOR A PARTICULAR PURPOSE ARE
// DISCLAIMED. IN NO EVENT SHALL THE COPYRIGHT HOLDER OR CONTRIBUTORS BE LIABLE FOR ANY DIRECT, INDIRECT, INCIDENTAL,
// SPECIAL, EXEMPLARY, OR CONSEQUENTIAL DAMAGES (INCLUDING, BUT NOT LIMITED TO, PROCUREMENT OF SUBSTITUTE GOODS OR
// SERVICES; LOSS OF USE, DATA, OR PROFITS; OR BUSINESS INTERRUPTION) HOWEVER CAUSED AND ON ANY THEORY OF LIABILITY,
// WHETHER IN CONTRACT, STRICT LIABILITY, OR TORT (INCLUDING NEGLIGENCE OR OTHERWISE) ARISING IN ANY WAY OUT OF THE
// USE OF THIS SOFTWARE, EVEN IF ADVISED OF THE POSSIBILITY OF SUCH DAMAGE.

use std::{
    str::{from_utf8, FromStr},
    sync::{Arc, RwLock},
};

use aes_gcm::{
    aead::{generic_array::GenericArray, Aead},
    Aes256Gcm,
    NewAead,
};
use argon2::{
    password_hash::{rand_core::OsRng, PasswordHash, PasswordHasher, PasswordVerifier, SaltString},
    Argon2,
};
use diesel::{prelude::*, SqliteConnection};
use log::*;
use tari_common_types::chain_metadata::ChainMetadata;
use tari_comms::{multiaddr::Multiaddr, peer_manager::PeerFeatures, tor::TorIdentity};
use tari_crypto::tari_utilities::{
    hex::{from_hex, Hex},
    message_format::MessageFormat,
};
use tari_key_manager::cipher_seed::CipherSeed;
use tokio::time::Instant;

use crate::{
    error::WalletStorageError,
    schema::{client_key_values, wallet_settings},
    storage::{
        database::{DbKey, DbKeyValuePair, DbValue, WalletBackend, WriteOperation},
<<<<<<< HEAD
        sqlite_utilities::WalletDbConnection,
=======
        sqlite_utilities::wallet_db_connection::WalletDbConnection,
>>>>>>> 5b0c7c94
    },
    util::encryption::{decrypt_bytes_integral_nonce, encrypt_bytes_integral_nonce, Encryptable, AES_NONCE_BYTES},
};

const LOG_TARGET: &str = "wallet::storage::sqlite_db";

/// A Sqlite backend for the Output Manager Service. The Backend is accessed via a connection pool to the Sqlite file.
#[derive(Clone)]
pub struct WalletSqliteDatabase {
    database_connection: WalletDbConnection,
    cipher: Arc<RwLock<Option<Aes256Gcm>>>,
}
impl WalletSqliteDatabase {
    pub fn new(
        database_connection: WalletDbConnection,
        passphrase: Option<String>,
    ) -> Result<Self, WalletStorageError> {
        let cipher = check_db_encryption_status(&database_connection, passphrase)?;

        Ok(Self {
            database_connection,
            cipher: Arc::new(RwLock::new(cipher)),
        })
    }

    fn set_master_seed(&self, seed: &CipherSeed, conn: &SqliteConnection) -> Result<(), WalletStorageError> {
        let cipher = acquire_read_lock!(self.cipher);

        match cipher.as_ref() {
            None => {
                let seed_bytes = seed.encipher(None)?;
                let birthday = seed.birthday();
                WalletSettingSql::new(DbKey::MasterSeed.to_string(), seed_bytes.to_hex()).set(conn)?;
                WalletSettingSql::new(DbKey::WalletBirthday.to_string(), birthday.to_string()).set(conn)?;
            },
            Some(cipher) => {
                let seed_bytes = seed.encipher(None)?;
                let ciphertext_integral_nonce = encrypt_bytes_integral_nonce(cipher, seed_bytes)
                    .map_err(|e| WalletStorageError::AeadError(format!("Encryption Error:{}", e)))?;
                WalletSettingSql::new(DbKey::MasterSeed.to_string(), ciphertext_integral_nonce.to_hex()).set(conn)?;
            },
        }

        Ok(())
    }

    fn get_master_seed(&self, conn: &SqliteConnection) -> Result<Option<CipherSeed>, WalletStorageError> {
        let cipher = acquire_read_lock!(self.cipher);
        if let Some(seed_str) = WalletSettingSql::get(DbKey::MasterSeed.to_string(), conn)? {
            let seed = match cipher.as_ref() {
                None => CipherSeed::from_enciphered_bytes(&from_hex(seed_str.as_str())?, None)?,
                Some(cipher) => {
                    let decrypted_key_bytes = decrypt_bytes_integral_nonce(cipher, from_hex(seed_str.as_str())?)
                        .map_err(|e| WalletStorageError::AeadError(format!("Decryption Error:{}", e)))?;
                    CipherSeed::from_enciphered_bytes(&decrypted_key_bytes, None)?
                },
            };

            Ok(Some(seed))
        } else {
            Ok(None)
        }
    }

    fn decrypt_if_necessary<T: Encryptable<Aes256Gcm>>(&self, o: &mut T) -> Result<(), WalletStorageError> {
        let cipher = acquire_read_lock!(self.cipher);
        if let Some(cipher) = cipher.as_ref() {
            o.decrypt(cipher)
                .map_err(|e| WalletStorageError::AeadError(format!("Decryption Error:{}", e)))?;
        }
        Ok(())
    }

    fn encrypt_if_necessary<T: Encryptable<Aes256Gcm>>(&self, o: &mut T) -> Result<(), WalletStorageError> {
        let cipher = acquire_read_lock!(self.cipher);
        if let Some(cipher) = cipher.as_ref() {
            o.encrypt(cipher)
                .map_err(|e| WalletStorageError::AeadError(format!("Encryption Error:{}", e)))?;
        }
        Ok(())
    }

    fn get_comms_address(&self, conn: &SqliteConnection) -> Result<Option<Multiaddr>, WalletStorageError> {
        if let Some(key_str) = WalletSettingSql::get(DbKey::CommsAddress.to_string(), conn)? {
            Ok(Some(
                Multiaddr::from_str(key_str.as_str())
                    .map_err(|e| WalletStorageError::ConversionError(e.to_string()))?,
            ))
        } else {
            Ok(None)
        }
    }

    fn get_comms_features(&self, conn: &SqliteConnection) -> Result<Option<PeerFeatures>, WalletStorageError> {
        if let Some(key_str) = WalletSettingSql::get(DbKey::CommsFeatures.to_string(), conn)? {
            let features = u64::from_str(&key_str).map_err(|e| WalletStorageError::ConversionError(e.to_string()))?;
            let peer_features = PeerFeatures::from_bits(features);
            Ok(peer_features)
        } else {
            Ok(None)
        }
    }

    fn set_tor_id(&self, tor: TorIdentity, conn: &SqliteConnection) -> Result<(), WalletStorageError> {
        let cipher = acquire_read_lock!(self.cipher);
        let tor_string = tor
            .to_json()
            .map_err(|e| WalletStorageError::ConversionError(e.to_string()))?;
        match cipher.as_ref() {
            None => {
                WalletSettingSql::new(DbKey::TorId.to_string(), tor_string).set(conn)?;
            },
            Some(cipher) => {
                let bytes = bincode::serialize(&tor).map_err(|e| WalletStorageError::ConversionError(e.to_string()))?;
                let ciphertext_integral_nonce = encrypt_bytes_integral_nonce(cipher, bytes)
                    .map_err(|e| WalletStorageError::AeadError(format!("Encryption Error:{}", e)))?;
                WalletSettingSql::new(DbKey::TorId.to_string(), ciphertext_integral_nonce.to_hex()).set(conn)?;
            },
        }

        Ok(())
    }

    fn get_tor_id(&self, conn: &SqliteConnection) -> Result<Option<DbValue>, WalletStorageError> {
        let cipher = acquire_read_lock!(self.cipher);
        if let Some(key_str) = WalletSettingSql::get(DbKey::TorId.to_string(), conn)? {
            let id = match cipher.as_ref() {
                None => {
                    TorIdentity::from_json(&key_str).map_err(|e| WalletStorageError::ConversionError(e.to_string()))?
                },
                Some(cipher) => {
                    let decrypted_key_bytes = decrypt_bytes_integral_nonce(cipher, from_hex(&key_str)?)
                        .map_err(|e| WalletStorageError::AeadError(format!("Decryption Error:{}", e)))?;
                    bincode::deserialize(&decrypted_key_bytes)
                        .map_err(|e| WalletStorageError::ConversionError(e.to_string()))?
                },
            };
            Ok(Some(DbValue::TorId(id)))
        } else {
            Ok(None)
        }
    }

    fn set_chain_metadata(&self, chain: ChainMetadata, conn: &SqliteConnection) -> Result<(), WalletStorageError> {
        let bytes = bincode::serialize(&chain).map_err(|e| WalletStorageError::ConversionError(e.to_string()))?;
        WalletSettingSql::new(DbKey::BaseNodeChainMetadata.to_string(), bytes.to_hex()).set(conn)?;
        Ok(())
    }

    fn get_chain_metadata(&self, conn: &SqliteConnection) -> Result<Option<ChainMetadata>, WalletStorageError> {
        if let Some(key_str) = WalletSettingSql::get(DbKey::BaseNodeChainMetadata.to_string(), conn)? {
            let chain_metadata = bincode::deserialize(&from_hex(&key_str)?)
                .map_err(|e| WalletStorageError::ConversionError(e.to_string()))?;
            Ok(Some(chain_metadata))
        } else {
            Ok(None)
        }
    }

    fn insert_key_value_pair(&self, kvp: DbKeyValuePair) -> Result<Option<DbValue>, WalletStorageError> {
        let start = Instant::now();
        let conn = self.database_connection.get_pooled_connection()?;
        let acquire_lock = start.elapsed();
        let kvp_text;
        match kvp {
            DbKeyValuePair::MasterSeed(seed) => {
                kvp_text = "MasterSeed";
                self.set_master_seed(&seed, &(*conn))?;
            },
            DbKeyValuePair::TorId(node_id) => {
                kvp_text = "TorId";
                self.set_tor_id(node_id, &(*conn))?;
            },
            DbKeyValuePair::BaseNodeChainMetadata(metadata) => {
                kvp_text = "BaseNodeChainMetadata";
                self.set_chain_metadata(metadata, &(*conn))?;
            },
            DbKeyValuePair::ClientKeyValue(k, v) => {
                // First see if we will overwrite a value so we can return the old value
                let value_to_return = if let Some(mut found_value) = ClientKeyValueSql::get(&k, &conn)? {
                    self.decrypt_if_necessary(&mut found_value)?;
                    Some(found_value)
                } else {
                    None
                };

                let mut client_key_value = ClientKeyValueSql::new(k, v);
                self.encrypt_if_necessary(&mut client_key_value)?;

                client_key_value.set(&conn)?;
                if start.elapsed().as_millis() > 0 {
                    trace!(
                        target: LOG_TARGET,
                        "sqlite profile - insert_key_value_pair 'ClientKeyValue': lock {} + db_op {} = {} ms",
                        acquire_lock.as_millis(),
                        (start.elapsed() - acquire_lock).as_millis(),
                        start.elapsed().as_millis()
                    );
                }

                return Ok(value_to_return.map(|v| DbValue::ClientValue(v.value)));
            },
            DbKeyValuePair::CommsAddress(ca) => {
                kvp_text = "CommsAddress";
                WalletSettingSql::new(DbKey::CommsAddress.to_string(), ca.to_string()).set(&conn)?;
            },
            DbKeyValuePair::CommsFeatures(cf) => {
                kvp_text = "CommsFeatures";
                WalletSettingSql::new(DbKey::CommsFeatures.to_string(), cf.bits().to_string()).set(&conn)?;
            },
        }
        if start.elapsed().as_millis() > 0 {
            trace!(
                target: LOG_TARGET,
                "sqlite profile - insert_key_value_pair '{}': lock {} + db_op {} = {} ms",
                kvp_text,
                acquire_lock.as_millis(),
                (start.elapsed() - acquire_lock).as_millis(),
                start.elapsed().as_millis()
            );
        }
        Ok(None)
    }

    fn remove_key(&self, k: DbKey) -> Result<Option<DbValue>, WalletStorageError> {
        let start = Instant::now();
        let conn = self.database_connection.get_pooled_connection()?;
        let acquire_lock = start.elapsed();
        match k {
            DbKey::MasterSeed => {
                let _ = WalletSettingSql::clear(DbKey::MasterSeed.to_string(), &conn)?;
            },
            DbKey::ClientKey(ref k) => {
                if ClientKeyValueSql::clear(k, &conn)? {
                    return Ok(Some(DbValue::ValueCleared));
                }
            },
            DbKey::CommsFeatures => {
                return Err(WalletStorageError::OperationNotSupported);
            },
            DbKey::CommsAddress => {
                return Err(WalletStorageError::OperationNotSupported);
            },
            DbKey::BaseNodeChainMetadata => {
                return Err(WalletStorageError::OperationNotSupported);
            },
            DbKey::TorId => {
                let _ = WalletSettingSql::clear(DbKey::TorId.to_string(), &conn)?;
            },
            DbKey::PassphraseHash => {
                return Err(WalletStorageError::OperationNotSupported);
            },
            DbKey::EncryptionSalt => {
                return Err(WalletStorageError::OperationNotSupported);
            },
            DbKey::WalletBirthday => {
                return Err(WalletStorageError::OperationNotSupported);
            },
        };
        if start.elapsed().as_millis() > 0 {
            trace!(
                target: LOG_TARGET,
                "sqlite profile - remove_key '{}': lock {} + db_op {} = {} ms",
                k,
                acquire_lock.as_millis(),
                (start.elapsed() - acquire_lock).as_millis(),
                start.elapsed().as_millis()
            );
        }
        Ok(None)
    }

    pub fn cipher(&self) -> Option<Aes256Gcm> {
        let cipher = acquire_read_lock!(self.cipher);
        (*cipher).clone()
    }
}

impl WalletBackend for WalletSqliteDatabase {
    fn fetch(&self, key: &DbKey) -> Result<Option<DbValue>, WalletStorageError> {
        let start = Instant::now();
        let conn = self.database_connection.get_pooled_connection()?;
        let acquire_lock = start.elapsed();

        let result = match key {
            DbKey::MasterSeed => self.get_master_seed(&conn)?.map(DbValue::MasterSeed),
            DbKey::ClientKey(k) => match ClientKeyValueSql::get(k, &conn)? {
                None => None,
                Some(mut v) => {
                    self.decrypt_if_necessary(&mut v)?;
                    Some(DbValue::ClientValue(v.value))
                },
            },
            DbKey::CommsAddress => self.get_comms_address(&conn)?.map(DbValue::CommsAddress),
            DbKey::TorId => self.get_tor_id(&conn)?,
            DbKey::CommsFeatures => self.get_comms_features(&conn)?.map(DbValue::CommsFeatures),
            DbKey::BaseNodeChainMetadata => self.get_chain_metadata(&conn)?.map(DbValue::BaseNodeChainMetadata),
            DbKey::PassphraseHash => WalletSettingSql::get(key.to_string(), &conn)?.map(DbValue::PassphraseHash),
            DbKey::EncryptionSalt => WalletSettingSql::get(key.to_string(), &conn)?.map(DbValue::EncryptionSalt),
            DbKey::WalletBirthday => WalletSettingSql::get(key.to_string(), &conn)?.map(DbValue::WalletBirthday),
        };
        if start.elapsed().as_millis() > 0 {
            trace!(
                target: LOG_TARGET,
                "sqlite profile - fetch '{}': lock {} + db_op {} = {} ms",
                key,
                acquire_lock.as_millis(),
                (start.elapsed() - acquire_lock).as_millis(),
                start.elapsed().as_millis()
            );
        }

        Ok(result)
    }

    fn write(&self, op: WriteOperation) -> Result<Option<DbValue>, WalletStorageError> {
        match op {
            WriteOperation::Insert(kvp) => self.insert_key_value_pair(kvp),
            WriteOperation::Remove(k) => self.remove_key(k),
        }
    }

    fn apply_encryption(&self, passphrase: String) -> Result<Aes256Gcm, WalletStorageError> {
        let mut current_cipher = acquire_write_lock!(self.cipher);
        if current_cipher.is_some() {
            return Err(WalletStorageError::AlreadyEncrypted);
        }

        let start = Instant::now();
        let conn = self.database_connection.get_pooled_connection()?;
        let acquire_lock = start.elapsed();

        // Check if there is an existing passphrase applied
        let db_passphrase_hash = WalletSettingSql::get(DbKey::PassphraseHash.to_string(), &conn)?;
        let db_encryption_salt = WalletSettingSql::get(DbKey::EncryptionSalt.to_string(), &conn)?;
        if db_encryption_salt.is_some() || db_passphrase_hash.is_some() {
            return Err(WalletStorageError::AlreadyEncrypted);
        }

        let argon2 = Argon2::default();
        let passphrase_salt = SaltString::generate(&mut OsRng);

        let passphrase_hash = argon2
            .hash_password_simple(passphrase.as_bytes(), &passphrase_salt)
            .map_err(|e| WalletStorageError::AeadError(e.to_string()))?
            .to_string();
        let encryption_salt = SaltString::generate(&mut OsRng);

        let derived_encryption_key = argon2
            .hash_password_simple(passphrase.as_bytes(), encryption_salt.as_str())
            .map_err(|e| WalletStorageError::AeadError(e.to_string()))?
            .hash
            .ok_or_else(|| WalletStorageError::AeadError("Problem generating encryption key hash".to_string()))?;
        let key = GenericArray::from_slice(derived_encryption_key.as_bytes());
        let cipher = Aes256Gcm::new(key);

        WalletSettingSql::new(DbKey::PassphraseHash.to_string(), passphrase_hash).set(&conn)?;
        WalletSettingSql::new(DbKey::EncryptionSalt.to_string(), encryption_salt.as_str().to_string()).set(&conn)?;

        let master_seed_str = match WalletSettingSql::get(DbKey::MasterSeed.to_string(), &conn)? {
            None => return Err(WalletStorageError::ValueNotFound(DbKey::MasterSeed)),
            Some(sk) => sk,
        };
        let master_seed_bytes = from_hex(master_seed_str.as_str())?;
        // Sanity check that the decrypted bytes are a valid CipherSeed
        let _master_seed = CipherSeed::from_enciphered_bytes(&master_seed_bytes, None)?;
        let ciphertext_integral_nonce = encrypt_bytes_integral_nonce(&cipher, master_seed_bytes)
            .map_err(|e| WalletStorageError::AeadError(format!("Encryption Error:{}", e)))?;
        WalletSettingSql::new(DbKey::MasterSeed.to_string(), ciphertext_integral_nonce.to_hex()).set(&conn)?;

        // Encrypt all the client values
        let mut client_key_values = ClientKeyValueSql::index(&conn)?;
        for ckv in client_key_values.iter_mut() {
            ckv.encrypt(&cipher)
                .map_err(|e| WalletStorageError::AeadError(format!("Encryption Error:{}", e)))?;
            ckv.set(&conn)?;
        }

        // Encrypt tor_id if present
        let tor_id = WalletSettingSql::get(DbKey::TorId.to_string(), &conn)?;
        if let Some(v) = tor_id {
            let tor = TorIdentity::from_json(&v).map_err(|e| WalletStorageError::ConversionError(e.to_string()))?;
            let bytes = bincode::serialize(&tor).map_err(|e| WalletStorageError::ConversionError(e.to_string()))?;
            let ciphertext_integral_nonce = encrypt_bytes_integral_nonce(&cipher, bytes)
                .map_err(|e| WalletStorageError::AeadError(format!("Encryption Error:{}", e)))?;
            WalletSettingSql::new(DbKey::TorId.to_string(), ciphertext_integral_nonce.to_hex()).set(&conn)?;
        }

        (*current_cipher) = Some(cipher.clone());
        if start.elapsed().as_millis() > 0 {
            trace!(
                target: LOG_TARGET,
                "sqlite profile - apply_encryption: lock {} + db_op {} = {} ms",
                acquire_lock.as_millis(),
                (start.elapsed() - acquire_lock).as_millis(),
                start.elapsed().as_millis()
            );
        }

        Ok(cipher)
    }

    fn remove_encryption(&self) -> Result<(), WalletStorageError> {
        let mut current_cipher = acquire_write_lock!(self.cipher);
        let cipher = if let Some(cipher) = (*current_cipher).clone().take() {
            cipher
        } else {
            return Ok(());
        };
        let start = Instant::now();
        let conn = self.database_connection.get_pooled_connection()?;
        let acquire_lock = start.elapsed();
        let master_seed_str = match WalletSettingSql::get(DbKey::MasterSeed.to_string(), &conn)? {
            None => return Err(WalletStorageError::ValueNotFound(DbKey::MasterSeed)),
            Some(sk) => sk,
        };

        let master_seed_bytes = decrypt_bytes_integral_nonce(&cipher, from_hex(master_seed_str.as_str())?)
            .map_err(|e| WalletStorageError::AeadError(format!("Decryption Error:{}", e)))?;
        // Sanity check that the decrypted bytes are a valid CipherSeed
        let _master_seed = CipherSeed::from_enciphered_bytes(&master_seed_bytes, None)?;
        WalletSettingSql::new(DbKey::MasterSeed.to_string(), master_seed_bytes.to_hex()).set(&conn)?;

        let _ = WalletSettingSql::clear(DbKey::PassphraseHash.to_string(), &conn)?;
        let _ = WalletSettingSql::clear(DbKey::EncryptionSalt.to_string(), &conn)?;

        // Decrypt all the client values
        let mut client_key_values = ClientKeyValueSql::index(&conn)?;
        for ckv in client_key_values.iter_mut() {
            ckv.decrypt(&cipher)
                .map_err(|e| WalletStorageError::AeadError(format!("Decryption Error:{}", e)))?;
            ckv.set(&conn)?;
        }

        // remove tor id encryption if present
        let key_str = WalletSettingSql::get(DbKey::TorId.to_string(), &conn)?;
        if let Some(v) = key_str {
            let decrypted_key_bytes = decrypt_bytes_integral_nonce(&cipher, from_hex(v.as_str())?)
                .map_err(|e| WalletStorageError::AeadError(format!("Decryption Error:{}", e)))?;
            let tor_id: TorIdentity = bincode::deserialize(&decrypted_key_bytes)
                .map_err(|e| WalletStorageError::ConversionError(e.to_string()))?;
            let tor_string = tor_id
                .to_json()
                .map_err(|e| WalletStorageError::ConversionError(e.to_string()))?;
            WalletSettingSql::new(DbKey::TorId.to_string(), tor_string).set(&conn)?;
        }

        // Now that all the decryption has been completed we can safely remove the cipher fully
        let _ = (*current_cipher).take();
        if start.elapsed().as_millis() > 0 {
            trace!(
                target: LOG_TARGET,
                "sqlite profile - remove_encryption: lock {} + db_op {} = {} ms",
                acquire_lock.as_millis(),
                (start.elapsed() - acquire_lock).as_millis(),
                start.elapsed().as_millis()
            );
        }

        Ok(())
    }
}

/// Confirm if database is encrypted or not and if a cipher is provided confirm the cipher is correct.
/// Unencrypted the database should contain a MasterSecretKey and associated MasterPublicKey
/// Encrypted the data should contain a Master Public Key in the clear and an encrypted MasterSecretKey
/// To confirm if the provided Cipher is correct we decrypt the Master PrivateSecretKey and see if it produces the same
/// Master Public Key that is stored in the db
fn check_db_encryption_status(
    database_connection: &WalletDbConnection,
    passphrase: Option<String>,
) -> Result<Option<Aes256Gcm>, WalletStorageError> {
    let start = Instant::now();
    let conn = database_connection.get_pooled_connection()?;
    let acquire_lock = start.elapsed();

    let db_passphrase_hash = WalletSettingSql::get(DbKey::PassphraseHash.to_string(), &conn)?;
    let db_encryption_salt = WalletSettingSql::get(DbKey::EncryptionSalt.to_string(), &conn)?;

    let cipher = match (passphrase, db_passphrase_hash, db_encryption_salt) {
        (Some(_), None, _) => {
            error!(
                target: LOG_TARGET,
                "Passphrase is provided but database is not encrypted"
            );
            return Err(WalletStorageError::InvalidPassphrase);
        },
        (Some(passphrase), Some(db_passphrase_hash), Some(encryption_salt)) => {
            let argon2 = Argon2::default();
            let stored_hash =
                PasswordHash::new(&db_passphrase_hash).map_err(|e| WalletStorageError::AeadError(e.to_string()))?;
            if let Err(e) = argon2.verify_password(passphrase.as_bytes(), &stored_hash) {
                error!(target: LOG_TARGET, "Incorrect passphrase ({})", e);
                return Err(WalletStorageError::InvalidPassphrase);
            }

            let derived_encryption_key = argon2
                .hash_password_simple(passphrase.as_bytes(), encryption_salt.as_str())
                .map_err(|e| WalletStorageError::AeadError(e.to_string()))?
                .hash
                .ok_or_else(|| WalletStorageError::AeadError("Problem generating encryption key hash".to_string()))?;
            let key = GenericArray::from_slice(derived_encryption_key.as_bytes());
            Some(Aes256Gcm::new(key))
        },
        _ => None,
    };

    let secret_seed = WalletSettingSql::get(DbKey::MasterSeed.to_string(), &conn)?;

    if cipher.is_some() && secret_seed.is_none() {
        error!(
            target: LOG_TARGET,
            "Cipher is provided but there is no Master Secret Key in DB to decrypt"
        );
        return Err(WalletStorageError::InvalidEncryptionCipher);
    }

    if let Some(sk) = secret_seed {
        match CipherSeed::from_enciphered_bytes(&from_hex(sk.as_str())?, None) {
            Ok(_sk) => {
                // This means the key was unencrypted
                if cipher.is_some() {
                    error!(
                        target: LOG_TARGET,
                        "Cipher is provided but Master Secret Key is not encrypted"
                    );
                    return Err(WalletStorageError::InvalidEncryptionCipher);
                }
            },
            Err(_) => {
                // This means the secret key was encrypted. Try decrypt
                if let Some(cipher_inner) = cipher.clone() {
                    let mut sk_bytes: Vec<u8> = from_hex(sk.as_str())?;
                    if sk_bytes.len() < AES_NONCE_BYTES {
                        return Err(WalletStorageError::MissingNonce);
                    }
                    // This leaves the nonce in sk_bytes
                    let data = sk_bytes.split_off(AES_NONCE_BYTES);
                    let nonce = GenericArray::from_slice(sk_bytes.as_slice());

                    let decrypted_key = cipher_inner.decrypt(nonce, data.as_ref()).map_err(|e| {
                        error!(target: LOG_TARGET, "Incorrect passphrase ({})", e);
                        WalletStorageError::InvalidPassphrase
                    })?;
                    let _ = CipherSeed::from_enciphered_bytes(&decrypted_key, None).map_err(|_| {
                        error!(
                            target: LOG_TARGET,
                            "Decrypted Master Secret Key cannot be parsed into a Cipher Seed"
                        );
                        WalletStorageError::InvalidEncryptionCipher
                    })?;
                } else {
                    error!(
                        target: LOG_TARGET,
                        "Cipher was not provided but Master Secret Key is encrypted"
                    );
                    return Err(WalletStorageError::NoPasswordError);
                }
            },
        };
    }
    if start.elapsed().as_millis() > 0 {
        trace!(
            target: LOG_TARGET,
            "sqlite profile - check_db_encryption_status: lock {} + db_op {} = {} ms",
            acquire_lock.as_millis(),
            (start.elapsed() - acquire_lock).as_millis(),
            start.elapsed().as_millis()
        );
    }

    Ok(cipher)
}

/// A Sql version of the wallet setting key-value table
#[derive(Clone, Debug, Queryable, Insertable, PartialEq)]
#[table_name = "wallet_settings"]
pub(crate) struct WalletSettingSql {
    key: String,
    value: String,
}

impl WalletSettingSql {
    pub fn new(key: String, value: String) -> Self {
        Self { key, value }
    }

    pub fn set(&self, conn: &SqliteConnection) -> Result<(), WalletStorageError> {
        diesel::replace_into(wallet_settings::table)
            .values(self)
            .execute(conn)?;

        Ok(())
    }

    pub fn get(key: String, conn: &SqliteConnection) -> Result<Option<String>, WalletStorageError> {
        wallet_settings::table
            .filter(wallet_settings::key.eq(key))
            .first::<WalletSettingSql>(conn)
            .map(|v: WalletSettingSql| Some(v.value))
            .or_else(|err| match err {
                diesel::result::Error::NotFound => Ok(None),
                err => Err(err.into()),
            })
    }

    pub fn clear(key: String, conn: &SqliteConnection) -> Result<bool, WalletStorageError> {
        let num_deleted = diesel::delete(wallet_settings::table.filter(wallet_settings::key.eq(key))).execute(conn)?;

        Ok(num_deleted > 0)
    }
}

/// A Sql version of the wallet setting key-value table
#[derive(Clone, Debug, Queryable, Insertable, PartialEq)]
#[table_name = "client_key_values"]
struct ClientKeyValueSql {
    key: String,
    value: String,
}

impl ClientKeyValueSql {
    pub fn new(key: String, value: String) -> Self {
        Self { key, value }
    }

    pub fn index(conn: &SqliteConnection) -> Result<Vec<Self>, WalletStorageError> {
        Ok(client_key_values::table.load::<ClientKeyValueSql>(conn)?)
    }

    pub fn set(&self, conn: &SqliteConnection) -> Result<(), WalletStorageError> {
        diesel::replace_into(client_key_values::table)
            .values(self)
            .execute(conn)?;

        Ok(())
    }

    pub fn get(key: &str, conn: &SqliteConnection) -> Result<Option<Self>, WalletStorageError> {
        client_key_values::table
            .filter(client_key_values::key.eq(key))
            .first::<ClientKeyValueSql>(conn)
            .map(Some)
            .or_else(|err| match err {
                diesel::result::Error::NotFound => Ok(None),
                err => Err(err.into()),
            })
    }

    pub fn clear(key: &str, conn: &SqliteConnection) -> Result<bool, WalletStorageError> {
        let num_deleted =
            diesel::delete(client_key_values::table.filter(client_key_values::key.eq(key))).execute(conn)?;

        Ok(num_deleted > 0)
    }
}

impl Encryptable<Aes256Gcm> for ClientKeyValueSql {
    #[allow(unused_assignments)]
    fn encrypt(&mut self, cipher: &Aes256Gcm) -> Result<(), String> {
        let encrypted_value = encrypt_bytes_integral_nonce(cipher, self.value.as_bytes().to_vec())?;
        self.value = encrypted_value.to_hex();
        Ok(())
    }

    #[allow(unused_assignments)]
    fn decrypt(&mut self, cipher: &Aes256Gcm) -> Result<(), String> {
        let decrypted_value =
            decrypt_bytes_integral_nonce(cipher, from_hex(self.value.as_str()).map_err(|e| e.to_string())?)?;
        self.value = from_utf8(decrypted_value.as_slice())
            .map_err(|e| e.to_string())?
            .to_string();
        Ok(())
    }
}

#[cfg(test)]
mod test {
    use tari_crypto::tari_utilities::hex::Hex;
    use tari_key_manager::cipher_seed::CipherSeed;
    use tari_test_utils::random::string;
    use tempfile::tempdir;

    use crate::storage::{
        database::{DbKey, DbValue, WalletBackend},
        sqlite_db::{ClientKeyValueSql, WalletSettingSql, WalletSqliteDatabase},
        sqlite_utilities::run_migration_and_create_sqlite_connection,
    };

    #[test]
    fn test_unencrypted_secret_public_key_setting() {
        let db_name = format!("{}.sqlite3", string(8).as_str());
        let tempdir = tempdir().unwrap();
        let db_folder = tempdir.path().to_str().unwrap().to_string();
        let connection = run_migration_and_create_sqlite_connection(&format!("{}{}", db_folder, db_name), 16).unwrap();
        let secret_seed1 = CipherSeed::new();

        {
            let conn = connection.get_pooled_connection().unwrap();
            WalletSettingSql::new(
                DbKey::MasterSeed.to_string(),
                secret_seed1.encipher(None).unwrap().to_hex(),
            )
            .set(&conn)
            .unwrap();
        }

        let db = WalletSqliteDatabase::new(connection.clone(), None).unwrap();

        if let DbValue::MasterSeed(sk) = db.fetch(&DbKey::MasterSeed).unwrap().unwrap() {
            assert_eq!(sk, secret_seed1);
        } else {
            panic!("Should be a Master Secret Key");
        };

        let secret_seed2 = CipherSeed::new();

        {
            let conn = connection.get_pooled_connection().unwrap();
            db.set_master_seed(&secret_seed2, &conn).unwrap();
        }

        if let DbValue::MasterSeed(sk) = db.fetch(&DbKey::MasterSeed).unwrap().unwrap() {
            assert_eq!(sk, secret_seed2);
        } else {
            panic!("Should be a Master Secret Key");
        };
    }

    #[test]
    pub fn test_encrypted_seed_validation_during_startup() {
        let db_name = format!("{}.sqlite3", string(8).as_str());
        let db_tempdir = tempdir().unwrap();
        let db_folder = db_tempdir.path().to_str().unwrap().to_string();
        let connection = run_migration_and_create_sqlite_connection(&format!("{}{}", db_folder, db_name), 16).unwrap();

        let passphrase = "an example very very secret key.".to_string();

        assert!(WalletSqliteDatabase::new(connection.clone(), Some(passphrase.clone())).is_err());

        let seed = CipherSeed::new();
        {
            let conn = connection.get_pooled_connection().unwrap();
            WalletSettingSql::new(DbKey::MasterSeed.to_string(), seed.encipher(None).unwrap().to_hex())
                .set(&conn)
                .unwrap();
        }
        assert!(WalletSqliteDatabase::new(connection.clone(), Some(passphrase.clone())).is_err());

        {
            let db = WalletSqliteDatabase::new(connection.clone(), None).unwrap();
            db.apply_encryption(passphrase.clone()).unwrap();
        }

        assert!(WalletSqliteDatabase::new(connection.clone(), None).is_err());
        assert!(WalletSqliteDatabase::new(connection, Some(passphrase)).is_ok());
    }

    #[test]
    fn test_apply_and_remove_encryption() {
        let db_name = format!("{}.sqlite3", string(8).as_str());
        let db_tempdir = tempdir().unwrap();
        let db_folder = db_tempdir.path().to_str().unwrap().to_string();
        let db_path = format!("{}/{}", db_folder, db_name);
        let connection = run_migration_and_create_sqlite_connection(&db_path, 16).unwrap();

        let seed = CipherSeed::new();
        let key_values = vec![
            ClientKeyValueSql::new("key1".to_string(), "value1".to_string()),
            ClientKeyValueSql::new("key2".to_string(), "value2".to_string()),
            ClientKeyValueSql::new("key3".to_string(), "value3".to_string()),
        ];
        let db = WalletSqliteDatabase::new(connection.clone(), None).unwrap();
        {
            let conn = connection.get_pooled_connection().unwrap();
            db.set_master_seed(&seed, &conn).unwrap();
            for kv in key_values.iter() {
                kv.set(&conn).unwrap();
            }
        }

        let read_seed1 = match db.fetch(&DbKey::MasterSeed).unwrap().unwrap() {
            DbValue::MasterSeed(sk) => sk,
            _ => {
                panic!("Should be able to read Key");
            },
        };
        assert_eq!(seed, read_seed1);

        let passphrase = "an example very very secret key.".to_string();
        db.apply_encryption(passphrase).unwrap();
        let read_seed2 = match db.fetch(&DbKey::MasterSeed).unwrap().unwrap() {
            DbValue::MasterSeed(sk) => sk,
            _ => {
                panic!("Should be able to read Key");
            },
        };

        for kv in key_values.iter() {
            match db.fetch(&DbKey::ClientKey(kv.key.clone())).unwrap().unwrap() {
                DbValue::ClientValue(v) => {
                    assert_eq!(kv.value, v);
                },
                _ => {
                    panic!("Should be able to read Key/Value");
                },
            }
        }

        assert_eq!(seed, read_seed2);
        {
            let conn = connection.get_pooled_connection().unwrap();
            let secret_key_str = WalletSettingSql::get(DbKey::MasterSeed.to_string(), &conn)
                .unwrap()
                .unwrap();
            assert!(secret_key_str.len() > 64);
            db.set_master_seed(&seed, &conn).unwrap();
            let secret_key_str = WalletSettingSql::get(DbKey::MasterSeed.to_string(), &conn)
                .unwrap()
                .unwrap();
            assert!(secret_key_str.len() > 64);
        }

        db.remove_encryption().unwrap();
        let read_seed3 = match db.fetch(&DbKey::MasterSeed).unwrap().unwrap() {
            DbValue::MasterSeed(sk) => sk,
            _ => {
                panic!("Should be able to read Key");
            },
        };
        assert_eq!(seed, read_seed3);

        for kv in key_values.iter() {
            match db.fetch(&DbKey::ClientKey(kv.key.clone())).unwrap().unwrap() {
                DbValue::ClientValue(v) => {
                    assert_eq!(kv.value, v);
                },
                _ => {
                    panic!("Should be able to read Key/Value2");
                },
            }
        }
    }

    #[test]
    fn test_client_key_value_store() {
        let db_name = format!("{}.sqlite3", string(8).as_str());
        let db_tempdir = tempdir().unwrap();
        let db_folder = db_tempdir.path().to_str().unwrap().to_string();
        let connection = run_migration_and_create_sqlite_connection(&format!("{}{}", db_folder, db_name), 16).unwrap();
        let conn = connection.get_pooled_connection().unwrap();

        let key1 = "key1".to_string();
        let value1 = "value1".to_string();
        let key2 = "key2".to_string();
        let value2 = "value2".to_string();

        ClientKeyValueSql::new(key1.clone(), value1.clone()).set(&conn).unwrap();
        assert!(ClientKeyValueSql::get(&key2, &conn).unwrap().is_none());
        if let Some(ckv) = ClientKeyValueSql::get(&key1, &conn).unwrap() {
            assert_eq!(ckv.value, value1);
        } else {
            panic!("Should find value");
        }
        assert!(!ClientKeyValueSql::clear(&key2, &conn).unwrap());

        ClientKeyValueSql::new(key2.clone(), value2.clone()).set(&conn).unwrap();

        let values = ClientKeyValueSql::index(&conn).unwrap();
        assert_eq!(values.len(), 2);

        assert_eq!(values[0].value, value1);
        assert_eq!(values[1].value, value2);

        assert!(ClientKeyValueSql::clear(&key1, &conn).unwrap());
        assert!(ClientKeyValueSql::get(&key1, &conn).unwrap().is_none());

        if let Some(ckv) = ClientKeyValueSql::get(&key2, &conn).unwrap() {
            assert_eq!(ckv.value, value2);
        } else {
            panic!("Should find value2");
        }
    }
}<|MERGE_RESOLUTION|>--- conflicted
+++ resolved
@@ -50,11 +50,7 @@
     schema::{client_key_values, wallet_settings},
     storage::{
         database::{DbKey, DbKeyValuePair, DbValue, WalletBackend, WriteOperation},
-<<<<<<< HEAD
-        sqlite_utilities::WalletDbConnection,
-=======
         sqlite_utilities::wallet_db_connection::WalletDbConnection,
->>>>>>> 5b0c7c94
     },
     util::encryption::{decrypt_bytes_integral_nonce, encrypt_bytes_integral_nonce, Encryptable, AES_NONCE_BYTES},
 };
@@ -744,6 +740,12 @@
         sqlite_utilities::run_migration_and_create_sqlite_connection,
     };
 
+    use crate::storage::{
+        database::{DbKey, DbValue, WalletBackend},
+        sqlite_db::{ClientKeyValueSql, WalletSettingSql, WalletSqliteDatabase},
+        sqlite_utilities::run_migration_and_create_sqlite_connection,
+    };
+
     #[test]
     fn test_unencrypted_secret_public_key_setting() {
         let db_name = format!("{}.sqlite3", string(8).as_str());
