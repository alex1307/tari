--- conflicted
+++ resolved
@@ -675,11 +675,7 @@
             .with_offset(offset.clone())
             .with_private_nonce(nonce.clone())
             .with_amount(0, amount)
-<<<<<<< HEAD
-            .with_recipient_script(0, script!(Nop), PrivateKey::random(&mut OsRng))
-=======
             .with_recipient_script(0, recipient_script, PrivateKey::random(&mut OsRng))
->>>>>>> d678a981
             .with_message(message)
             .with_prevent_fee_gt_amount(self.resources.config.prevent_fee_gt_amount);
 
