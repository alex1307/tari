--- conflicted
+++ resolved
@@ -75,13 +75,9 @@
     inputs,
     keys::{DiffieHellmanSharedSecret, PublicKey as PublicKeyTrait, SecretKey},
     range_proof::REWIND_USER_MESSAGE_LENGTH,
-<<<<<<< HEAD
     script,
     script::{ExecutionStack, TariScript},
     tari_utilities::ByteArray,
-=======
-    tari_utilities::hex::Hex,
->>>>>>> f27cc244
 };
 use tari_key_manager::{
     key_manager::KeyManager,
@@ -1259,7 +1255,6 @@
                     .map(|v| (v, output.features))
             })
             .map(|(output, features)| {
-<<<<<<< HEAD
                 UnblindedOutput::new(
                     output.committed_value,
                     output.blinding_factor.clone(),
@@ -1270,9 +1265,6 @@
                     output.blinding_factor.clone(),
                     PublicKey::from_secret_key(&output.blinding_factor),
                 )
-=======
-                UnblindedOutput::new(output.committed_value, output.blinding_factor, Some(features))
->>>>>>> f27cc244
             })
             .collect();
         for output in &rewound_outputs {
