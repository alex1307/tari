--- conflicted
+++ resolved
@@ -23,25 +23,17 @@
 use std::{sync::Arc, time::Instant};
 
 use log::*;
-<<<<<<< HEAD
-use tari_common_types::types::PublicKey;
-=======
 use rand::rngs::OsRng;
 use tari_common_types::types::{PrivateKey, PublicKey};
->>>>>>> 5b0c7c94
 use tari_core::transactions::{
     transaction::{TransactionOutput, UnblindedOutput},
     CryptoFactories,
 };
-<<<<<<< HEAD
-use tari_crypto::{inputs, keys::PublicKey as PublicKeyTrait, tari_utilities::hex::Hex};
-=======
 use tari_crypto::{
     inputs,
     keys::{PublicKey as PublicKeyTrait, SecretKey},
     tari_utilities::hex::Hex,
 };
->>>>>>> 5b0c7c94
 
 use crate::output_manager_service::{
     error::{OutputManagerError, OutputManagerStorageError},
