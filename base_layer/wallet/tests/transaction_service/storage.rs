// Copyright 2019. The Tari Project
//
// Redistribution and use in source and binary forms, with or without modification, are permitted provided that the
// following conditions are met:
//
// 1. Redistributions of source code must retain the above copyright notice, this list of conditions and the following
// disclaimer.
//
// 2. Redistributions in binary form must reproduce the above copyright notice, this list of conditions and the
// following disclaimer in the documentation and/or other materials provided with the distribution.
//
// 3. Neither the name of the copyright holder nor the names of its contributors may be used to endorse or promote
// products derived from this software without specific prior written permission.
//
// THIS SOFTWARE IS PROVIDED BY THE COPYRIGHT HOLDERS AND CONTRIBUTORS "AS IS" AND ANY EXPRESS OR IMPLIED WARRANTIES,
// INCLUDING, BUT NOT LIMITED TO, THE IMPLIED WARRANTIES OF MERCHANTABILITY AND FITNESS FOR A PARTICULAR PURPOSE ARE
// DISCLAIMED. IN NO EVENT SHALL THE COPYRIGHT HOLDER OR CONTRIBUTORS BE LIABLE FOR ANY DIRECT, INDIRECT, INCIDENTAL,
// SPECIAL, EXEMPLARY, OR CONSEQUENTIAL DAMAGES (INCLUDING, BUT NOT LIMITED TO, PROCUREMENT OF SUBSTITUTE GOODS OR
// SERVICES; LOSS OF USE, DATA, OR PROFITS; OR BUSINESS INTERRUPTION) HOWEVER CAUSED AND ON ANY THEORY OF LIABILITY,
// WHETHER IN CONTRACT, STRICT LIABILITY, OR TORT (INCLUDING NEGLIGENCE OR OTHERWISE) ARISING IN ANY WAY OUT OF THE
// USE OF THIS SOFTWARE, EVEN IF ADVISED OF THE POSSIBILITY OF SUCH DAMAGE.

use aes_gcm::{
    aead::{generic_array::GenericArray, NewAead},
    Aes256Gcm,
};
use chrono::Utc;
use rand::rngs::OsRng;
use tari_crypto::{
    keys::{PublicKey as PublicKeyTrait, SecretKey as SecretKeyTrait},
    script,
    script::{ExecutionStack, TariScript},
};
use tempfile::tempdir;
use tokio::runtime::Runtime;

use tari_common_types::types::{HashDigest, PrivateKey, PublicKey};
use tari_core::transactions::{
    helpers::{create_unblinded_output, TestParams},
    tari_amount::{uT, MicroTari},
    transaction::{OutputFeatures, Transaction},
    transaction_protocol::{sender::TransactionSenderMessage, TxId},
    CryptoFactories,
    ReceiverTransactionProtocol,
    SenderTransactionProtocol,
};
use tari_test_utils::random;
use tari_wallet::{
    storage::sqlite_utilities::run_migration_and_create_sqlite_connection,
    transaction_service::storage::{
        database::{TransactionBackend, TransactionDatabase},
        models::{
            CompletedTransaction,
            InboundTransaction,
            OutboundTransaction,
            TransactionDirection,
            TransactionStatus,
            WalletTransaction,
        },
        sqlite_db::TransactionServiceSqliteDatabase,
    },
};
pub fn test_db_backend<T: TransactionBackend + 'static>(backend: T) {
    let runtime = Runtime::new().unwrap();
    let mut db = TransactionDatabase::new(backend);
    let factories = CryptoFactories::default();
    let input = create_unblinded_output(
        TariScript::default(),
        OutputFeatures::default(),
        TestParams::new(),
        MicroTari::from(100_000),
    );
    let mut builder = SenderTransactionProtocol::builder(1);
    let amount = MicroTari::from(10_000);
    builder
        .with_lock_height(0)
        .with_fee_per_gram(MicroTari::from(177))
        .with_offset(PrivateKey::random(&mut OsRng))
        .with_private_nonce(PrivateKey::random(&mut OsRng))
        .with_amount(0, amount)
        .with_message("Yo!".to_string())
        .with_input(
            input
                .as_transaction_input(&factories.commitment)
                .expect("Should be able to make transaction input"),
            input,
        )
        .with_change_secret(PrivateKey::random(&mut OsRng))
        .with_recipient_data(
            0,
            script!(Nop),
            PrivateKey::random(&mut OsRng),
            Default::default(),
            PrivateKey::random(&mut OsRng),
        )
        .with_change_script(script!(Nop), ExecutionStack::default(), PrivateKey::random(&mut OsRng));

    let stp = builder.build::<HashDigest>(&factories).unwrap();

    let messages = vec!["Hey!".to_string(), "Yo!".to_string(), "Sup!".to_string()];
    let amounts = vec![MicroTari::from(10_000), MicroTari::from(23_000), MicroTari::from(5_000)];

    let mut outbound_txs = Vec::new();

    for i in 0..messages.len() {
        let tx_id = TxId::from(i + 10);
        outbound_txs.push(OutboundTransaction {
            tx_id,
            destination_public_key: PublicKey::from_secret_key(&PrivateKey::random(&mut OsRng)),
            amount: amounts[i],
            fee: stp.clone().get_fee_amount().unwrap(),
            sender_protocol: stp.clone(),
            status: TransactionStatus::Pending,
            message: messages[i].clone(),
            timestamp: Utc::now().naive_utc(),
            cancelled: false,
            direct_send_success: false,
            send_count: 0,
            last_send_timestamp: None,
        });
        assert!(
            !runtime.block_on(db.transaction_exists(tx_id)).unwrap(),
            "TxId should not exist"
        );

        runtime
            .block_on(db.add_pending_outbound_transaction(outbound_txs[i].tx_id, outbound_txs[i].clone()))
            .unwrap();

        assert!(
            runtime.block_on(db.transaction_exists(tx_id)).unwrap(),
            "TxId should exist"
        );
    }

    let retrieved_outbound_txs = runtime.block_on(db.get_pending_outbound_transactions()).unwrap();
    assert_eq!(outbound_txs.len(), messages.len());
    for i in outbound_txs.iter().take(messages.len()) {
        let retrieved_outbound_tx = runtime.block_on(db.get_pending_outbound_transaction(i.tx_id)).unwrap();
        assert_eq!(&retrieved_outbound_tx, i);
        assert_eq!(retrieved_outbound_tx.send_count, 0);
        assert!(retrieved_outbound_tx.last_send_timestamp.is_none());

        assert_eq!(&retrieved_outbound_txs.get(&i.tx_id).unwrap(), &i);
    }

    runtime
        .block_on(db.increment_send_count(outbound_txs[0].tx_id))
        .unwrap();
    let retrieved_outbound_tx = runtime
        .block_on(db.get_pending_outbound_transaction(outbound_txs[0].tx_id))
        .unwrap();
    assert_eq!(retrieved_outbound_tx.send_count, 1);
    assert!(retrieved_outbound_tx.last_send_timestamp.is_some());

    let any_outbound_tx = runtime
        .block_on(db.get_any_transaction(outbound_txs[0].tx_id))
        .unwrap()
        .unwrap();
    if let WalletTransaction::PendingOutbound(tx) = any_outbound_tx {
        assert_eq!(tx, retrieved_outbound_tx);
    } else {
        panic!("Should have found outbound tx");
    }

    let rtp = ReceiverTransactionProtocol::new(
        TransactionSenderMessage::Single(Box::new(stp.clone().build_single_round_message().unwrap())),
        PrivateKey::random(&mut OsRng),
        PrivateKey::random(&mut OsRng),
        OutputFeatures::default(),
        &factories,
    );

    let mut inbound_txs = Vec::new();

    for i in 0..messages.len() {
        let tx_id = TxId::from(i);
        inbound_txs.push(InboundTransaction {
            tx_id,
            source_public_key: PublicKey::from_secret_key(&PrivateKey::random(&mut OsRng)),
            amount: amounts[i],
            receiver_protocol: rtp.clone(),
            status: TransactionStatus::Pending,
            message: messages[i].clone(),
            timestamp: Utc::now().naive_utc(),
            cancelled: false,
            direct_send_success: false,
            send_count: 0,
            last_send_timestamp: None,
        });
        assert!(
            !runtime.block_on(db.transaction_exists(tx_id)).unwrap(),
            "TxId should not exist"
        );
        runtime
            .block_on(db.add_pending_inbound_transaction(tx_id, inbound_txs[i].clone()))
            .unwrap();
        assert!(
            runtime.block_on(db.transaction_exists(tx_id)).unwrap(),
            "TxId should exist"
        );
    }

    let retrieved_inbound_txs = runtime.block_on(db.get_pending_inbound_transactions()).unwrap();
    assert_eq!(inbound_txs.len(), messages.len());
    for i in inbound_txs.iter().take(messages.len()) {
        let retrieved_tx = retrieved_inbound_txs.get(&i.tx_id).unwrap();
        assert_eq!(&retrieved_tx, &i);
        assert_eq!(retrieved_tx.send_count, 0);
        assert!(retrieved_tx.last_send_timestamp.is_none());
    }

    runtime.block_on(db.increment_send_count(inbound_txs[0].tx_id)).unwrap();
    let retrieved_inbound_tx = runtime
        .block_on(db.get_pending_inbound_transaction(inbound_txs[0].tx_id))
        .unwrap();
    assert_eq!(retrieved_inbound_tx.send_count, 1);
    assert!(retrieved_inbound_tx.last_send_timestamp.is_some());

    let any_inbound_tx = runtime
        .block_on(db.get_any_transaction(inbound_txs[0].tx_id))
        .unwrap()
        .unwrap();
    if let WalletTransaction::PendingInbound(tx) = any_inbound_tx {
        assert_eq!(tx, retrieved_inbound_tx);
    } else {
        panic!("Should have found inbound tx");
    }

    let inbound_pub_key = runtime
        .block_on(db.get_pending_transaction_counterparty_pub_key_by_tx_id(inbound_txs[0].tx_id))
        .unwrap();
    assert_eq!(inbound_pub_key, inbound_txs[0].source_public_key);

    assert!(runtime
        .block_on(db.get_pending_transaction_counterparty_pub_key_by_tx_id(100.into()))
        .is_err());

    let outbound_pub_key = runtime
        .block_on(db.get_pending_transaction_counterparty_pub_key_by_tx_id(outbound_txs[0].tx_id))
        .unwrap();
    assert_eq!(outbound_pub_key, outbound_txs[0].destination_public_key);

    let mut completed_txs = Vec::new();
    let tx = Transaction::new(
        vec![],
        vec![],
        vec![],
        PrivateKey::random(&mut OsRng),
        PrivateKey::random(&mut OsRng),
    );

    for i in 0..messages.len() {
        completed_txs.push(CompletedTransaction {
            tx_id: outbound_txs[i].tx_id,
            source_public_key: PublicKey::from_secret_key(&PrivateKey::random(&mut OsRng)),
            destination_public_key: PublicKey::from_secret_key(&PrivateKey::random(&mut OsRng)),
            amount: outbound_txs[i].amount,
            fee: MicroTari::from(200),
            transaction: tx.clone(),
            status: match i {
                0 => TransactionStatus::Completed,
                1 => TransactionStatus::Broadcast,
                _ => TransactionStatus::MinedUnconfirmed,
            },
            message: messages[i].clone(),
            timestamp: Utc::now().naive_utc(),
            cancelled: false,
            direction: TransactionDirection::Outbound,
            coinbase_block_height: None,
            send_count: 0,
            last_send_timestamp: None,
            valid: true,
            confirmations: None,
            mined_height: None,
            mined_in_block: None,
        });
        runtime
            .block_on(db.complete_outbound_transaction(outbound_txs[i].tx_id, completed_txs[i].clone()))
            .unwrap();
        runtime
            .block_on(
                db.complete_inbound_transaction(inbound_txs[i].tx_id, CompletedTransaction {
                    tx_id: inbound_txs[i].tx_id,
                    ..completed_txs[i].clone()
                }),
            )
            .unwrap();
    }

    let retrieved_completed_txs = runtime.block_on(db.get_completed_transactions()).unwrap();
    assert_eq!(retrieved_completed_txs.len(), 2 * messages.len());

    for i in 0..messages.len() {
        assert_eq!(
            retrieved_completed_txs.get(&inbound_txs[i].tx_id).unwrap(),
            &CompletedTransaction {
                tx_id: inbound_txs[i].tx_id,
                ..completed_txs[i].clone()
            }
        );
        assert_eq!(
            retrieved_completed_txs.get(&outbound_txs[i].tx_id).unwrap(),
            &completed_txs[i]
        );
    }

    runtime
        .block_on(db.increment_send_count(completed_txs[0].tx_id))
        .unwrap();
    runtime
        .block_on(db.increment_send_count(completed_txs[0].tx_id))
        .unwrap();
    let retrieved_completed_tx = runtime
        .block_on(db.get_completed_transaction(completed_txs[0].tx_id))
        .unwrap();
    assert_eq!(retrieved_completed_tx.send_count, 2);
    assert!(retrieved_completed_tx.last_send_timestamp.is_some());
    assert!(retrieved_completed_tx.confirmations.is_none());

    assert!(runtime.block_on(db.fetch_last_mined_transaction()).unwrap().is_none());

    runtime
        .block_on(db.set_transaction_mined_height(completed_txs[0].tx_id, true, 10, [0u8; 16].to_vec(), 5, true))
        .unwrap();

    assert_eq!(
        runtime
            .block_on(db.fetch_last_mined_transaction())
            .unwrap()
            .unwrap()
            .tx_id,
        completed_txs[0].tx_id
    );

    let retrieved_completed_tx = runtime
        .block_on(db.get_completed_transaction(completed_txs[0].tx_id))
        .unwrap();
    assert_eq!(retrieved_completed_tx.confirmations, Some(5));

    let any_completed_tx = runtime
        .block_on(db.get_any_transaction(completed_txs[0].tx_id))
        .unwrap()
        .unwrap();
    if let WalletTransaction::Completed(tx) = any_completed_tx {
        assert_eq!(tx, retrieved_completed_tx);
    } else {
        panic!("Should have found completed tx");
    }

    let completed_txs_map = runtime.block_on(db.get_completed_transactions()).unwrap();
    let num_completed_txs = completed_txs_map.len();
    assert_eq!(
        runtime
            .block_on(db.get_cancelled_completed_transactions())
            .unwrap()
            .len(),
        0
    );

<<<<<<< HEAD
    let cancelled_tx_id = completed_txs[&1.into()].tx_id;
=======
    let cancelled_tx_id = completed_txs_map[&1].tx_id;
>>>>>>> 43b20334
    assert!(runtime
        .block_on(db.get_cancelled_completed_transaction(cancelled_tx_id))
        .is_err());
    runtime
        .block_on(db.cancel_completed_transaction(cancelled_tx_id))
        .unwrap();
    let completed_txs_map = runtime.block_on(db.get_completed_transactions()).unwrap();
    assert_eq!(completed_txs_map.len(), num_completed_txs - 1);

    runtime
        .block_on(db.get_cancelled_completed_transaction(cancelled_tx_id))
        .expect("Should find cancelled transaction");

    let mut cancelled_txs = runtime.block_on(db.get_cancelled_completed_transactions()).unwrap();
    assert_eq!(cancelled_txs.len(), 1);
    assert!(cancelled_txs.remove(&cancelled_tx_id).is_some());

    let any_cancelled_completed_tx = runtime
        .block_on(db.get_any_transaction(cancelled_tx_id))
        .unwrap()
        .unwrap();
    if let WalletTransaction::Completed(tx) = any_cancelled_completed_tx {
        assert_eq!(tx.tx_id, cancelled_tx_id);
    } else {
        panic!("Should have found cancelled completed tx");
    }

    runtime
        .block_on(db.add_pending_inbound_transaction(
            999.into(),
            InboundTransaction::new(
                999.into(),
                PublicKey::from_secret_key(&PrivateKey::random(&mut OsRng)),
                22 * uT,
                rtp,
                TransactionStatus::Pending,
                "To be cancelled".to_string(),
                Utc::now().naive_utc(),
            ),
        ))
        .unwrap();

    assert_eq!(
        runtime
            .block_on(db.get_cancelled_pending_inbound_transactions())
            .unwrap()
            .len(),
        0
    );

    assert_eq!(
        runtime.block_on(db.get_pending_inbound_transactions()).unwrap().len(),
        1
    );
    assert!(
        !runtime
            .block_on(db.get_pending_inbound_transaction(999.into()))
            .unwrap()
            .direct_send_success
    );
    runtime.block_on(db.mark_direct_send_success(999.into())).unwrap();
    assert!(
        runtime
            .block_on(db.get_pending_inbound_transaction(999.into()))
            .unwrap()
            .direct_send_success
    );
    assert!(runtime
        .block_on(db.get_cancelled_pending_inbound_transaction(999.into()))
        .is_err());
    runtime.block_on(db.cancel_pending_transaction(999.into())).unwrap();
    runtime
        .block_on(db.get_cancelled_pending_inbound_transaction(999.into()))
        .expect("Should find cancelled inbound tx");

    assert_eq!(
        runtime
            .block_on(db.get_cancelled_pending_inbound_transactions())
            .unwrap()
            .len(),
        1
    );

    assert_eq!(
        runtime.block_on(db.get_pending_inbound_transactions()).unwrap().len(),
        0
    );

    let any_cancelled_inbound_tx = runtime.block_on(db.get_any_transaction(999.into())).unwrap().unwrap();
    if let WalletTransaction::PendingInbound(tx) = any_cancelled_inbound_tx {
        assert_eq!(tx.tx_id, TxId::from(999));
    } else {
        panic!("Should have found cancelled inbound tx");
    }

    let mut cancelled_txs = runtime
        .block_on(db.get_cancelled_pending_inbound_transactions())
        .unwrap();
    assert_eq!(cancelled_txs.len(), 1);
    assert!(cancelled_txs.remove(&999.into()).is_some());

    runtime
        .block_on(db.add_pending_outbound_transaction(
            998.into(),
            OutboundTransaction::new(
                998.into(),
                PublicKey::from_secret_key(&PrivateKey::random(&mut OsRng)),
                22 * uT,
                stp.get_fee_amount().unwrap(),
                stp,
                TransactionStatus::Pending,
                "To be cancelled".to_string(),
                Utc::now().naive_utc(),
                false,
            ),
        ))
        .unwrap();

    assert!(
        !runtime
            .block_on(db.get_pending_outbound_transaction(998.into()))
            .unwrap()
            .direct_send_success
    );
    runtime.block_on(db.mark_direct_send_success(998.into())).unwrap();
    assert!(
        runtime
            .block_on(db.get_pending_outbound_transaction(998.into()))
            .unwrap()
            .direct_send_success
    );

    assert_eq!(
        runtime
            .block_on(db.get_cancelled_pending_outbound_transactions())
            .unwrap()
            .len(),
        0
    );

    assert_eq!(
        runtime.block_on(db.get_pending_outbound_transactions()).unwrap().len(),
        1
    );

    assert!(runtime
        .block_on(db.get_cancelled_pending_outbound_transaction(998.into()))
        .is_err());

    runtime.block_on(db.cancel_pending_transaction(998.into())).unwrap();
    runtime
        .block_on(db.get_cancelled_pending_outbound_transaction(998.into()))
        .expect("Should find cancelled outbound tx");
    assert_eq!(
        runtime
            .block_on(db.get_cancelled_pending_outbound_transactions())
            .unwrap()
            .len(),
        1
    );

    assert_eq!(
        runtime.block_on(db.get_pending_outbound_transactions()).unwrap().len(),
        0
    );

    let mut cancelled_txs = runtime
        .block_on(db.get_cancelled_pending_outbound_transactions())
        .unwrap();
    assert_eq!(cancelled_txs.len(), 1);
    assert!(cancelled_txs.remove(&998.into()).is_some());

    let any_cancelled_outbound_tx = runtime.block_on(db.get_any_transaction(998.into())).unwrap().unwrap();
    if let WalletTransaction::PendingOutbound(tx) = any_cancelled_outbound_tx {
        assert_eq!(tx.tx_id, TxId::from(998));
    } else {
        panic!("Should have found cancelled outbound tx");
    }

    let unmined_txs = runtime.block_on(db.fetch_unconfirmed_transactions()).unwrap();

    assert_eq!(unmined_txs.len(), 4);

    runtime
        .block_on(db.set_transaction_as_unmined(completed_txs[0].tx_id))
        .unwrap();

    let unmined_txs = runtime.block_on(db.fetch_unconfirmed_transactions()).unwrap();
    assert_eq!(unmined_txs.len(), 5);
}

#[test]
pub fn test_transaction_service_sqlite_db() {
    let db_name = format!("{}.sqlite3", random::string(8));
    let db_tempdir = tempdir().unwrap();
    let db_folder = db_tempdir.path().to_str().unwrap().to_string();
    let db_path = format!("{}/{}", db_folder, db_name);
    let connection = run_migration_and_create_sqlite_connection(&db_path).unwrap();

    test_db_backend(TransactionServiceSqliteDatabase::new(connection, None));
}

#[test]
pub fn test_transaction_service_sqlite_db_encrypted() {
    let db_name = format!("{}.sqlite3", random::string(8));
    let db_tempdir = tempdir().unwrap();
    let db_folder = db_tempdir.path().to_str().unwrap().to_string();
    let db_path = format!("{}/{}", db_folder, db_name);
    let connection = run_migration_and_create_sqlite_connection(&db_path).unwrap();

    let key = GenericArray::from_slice(b"an example very very secret key.");
    let cipher = Aes256Gcm::new(key);

    test_db_backend(TransactionServiceSqliteDatabase::new(connection, Some(cipher)));
}<|MERGE_RESOLUTION|>--- conflicted
+++ resolved
@@ -358,11 +358,7 @@
         0
     );
 
-<<<<<<< HEAD
-    let cancelled_tx_id = completed_txs[&1.into()].tx_id;
-=======
     let cancelled_tx_id = completed_txs_map[&1].tx_id;
->>>>>>> 43b20334
     assert!(runtime
         .block_on(db.get_cancelled_completed_transaction(cancelled_tx_id))
         .is_err());
