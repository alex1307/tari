--- conflicted
+++ resolved
@@ -65,12 +65,8 @@
     },
     transactions::transaction::{Transaction, TransactionOutput},
 };
-<<<<<<< HEAD
 use tari_utilities::Hashable;
-use tokio::time::sleep;
-=======
 use tokio::{sync::mpsc, time::sleep};
->>>>>>> a650163e
 
 pub async fn connect_rpc_client<T>(connection: &mut PeerConnection) -> T
 where T: From<RpcClient> + NamedProtocolService {
